--- conflicted
+++ resolved
@@ -13,9 +13,6 @@
         public static RandomElementPrimitive<T> Singleton = new RandomElementPrimitive<T>();
         public RandomElementPrimitive() : base("RandomElement") { }
 
-<<<<<<< HEAD
-        public override Interpreter.Call MakeCall(Goal g, GoalAnalyzer tc) {
-=======
         
         /// <summary>
         /// Randomization does not behave like a pure predicate
@@ -24,46 +21,26 @@
 
         public override Interpreter.Call MakeCall(Goal g, GoalAnalyzer tc)
         {
->>>>>>> 5948b149
             var predicate = ((Constant<TablePredicate<T>>)g.Arg1).Value;
             return new Call(predicate, tc.Emit(g.Arg2)); }
 
-<<<<<<< HEAD
-        private class Call : Interpreter.Call {
-            private readonly TablePredicate<T> predicate;
-=======
         private class Call : Interpreter.Call
         {
             private readonly TablePredicate<T> table;
->>>>>>> 5948b149
             private readonly MatchOperation<T> outputArg;
 
             public override IPattern ArgumentPattern => new Pattern<T>(outputArg);
 
-<<<<<<< HEAD
-            public Call(TablePredicate<T> predicate, MatchOperation<T> outputArg) : base(predicate) {
-                this.predicate = predicate;
-                this.outputArg = outputArg; }
-=======
             public Call(TablePredicate<T> table, MatchOperation<T> outputArg) : base(Singleton)
             {
                 this.table = table;
                 this.outputArg = outputArg;
             }
->>>>>>> 5948b149
-
-            private bool finished;
-
-            public override void Reset() => finished = false;
-
-<<<<<<< HEAD
-            public override bool NextSolution() {
-                var len = predicate.Length;
-                if (finished || len == 0) return false;
-                finished = true;
-                outputArg.Match(predicate.Table[(uint)Random.InRangeExclusive(0, (int)len)]);
-                return true; }
-=======
+
+            private bool finished;
+
+            public override void Reset() => finished = false;
+
             public override bool NextSolution()
             {
                 var len = table.Length;
@@ -72,7 +49,6 @@
                 outputArg.Match(table.Table[(uint)Random.InRangeExclusive(0, (int)len)]);
                 return true;
             }
->>>>>>> 5948b149
         }
     }
 
