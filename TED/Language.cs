﻿using System;
using System.Collections.Generic;
using System.Diagnostics;
using TED.Interpreter;
using TED.Primitives;
using TED.Tables;
using Random = TED.Utilities.Random;

namespace TED
{
    /// <summary>
    /// Static class containing all the standard primitive predicates, such as Not.
    /// </summary>
    public static class Language
    {
        #region Primitives
        /// <summary>
        /// True if its argument is false
        /// </summary>
        public static readonly NotPrimitive Not = NotPrimitive.Singleton;

        /// <summary>
        /// True if all argument goals are also true
        /// </summary>
        public static readonly AndPrimitive And = AndPrimitive.Singleton;

        /// <summary>
        /// True if any argument goals are true
        /// </summary>
        public static readonly OrPrimitive Or = OrPrimitive.Singleton;

        /// <summary>
        /// Predicate that always fails
        /// </summary>
        public static readonly PrimitiveTest False = new PrimitiveTest("False", () => false);

        /// <summary>
        /// Predicate that always succeeds
        /// </summary>
        public static readonly PrimitiveTest True = new PrimitiveTest("True", () => true);

        /// <summary>
        /// Matches or stores the value of the functional expression to the variable.
        /// </summary>
        public static Goal Eval<T>(Var<T> v, FunctionalExpression<T> e) => EvalPrimitive<T>.Singleton[v, e];

        /// <summary>
        /// Prob(p) succeeds with a probability of p (p in the range [0,1])
        /// </summary>
        public static readonly PrimitiveTest<float> Prob = new PrimitiveTest<float>("Prob", Random.Roll, false);

        /// <summary>
        /// Breakpoint execution of a rule
        /// This drops the caller into the underlying C# debugger
        /// </summary>
        // ReSharper disable once UnusedMember.Global
        public static Goal BreakPoint<T>(Term<T> arg) => new PrimitiveTest<T>(nameof(BreakPoint),
            argValue => {
                Debugger.Break();
                return true;
            })[arg];

        /// <summary>
        /// Matches output against a random row of the table.
        /// </summary>
        public static Goal RandomElement<T>(TablePredicate<T> predicate, Term<T> output) =>
            RandomElementPrimitive<T>.Singleton[predicate, output];

        /// <inheritdoc cref="RandomElement{T}"/>
        // ReSharper disable once UnusedMember.Global
        public static Goal RandomElement<T1, T2>(TablePredicate<T1, T2> predicate, Term<(T1, T2)> output) =>
            RandomElementPrimitive<T1, T2>.Singleton[predicate, output];

        /// <inheritdoc cref="RandomElement{T}"/>
        // ReSharper disable once UnusedMember.Global
        public static Goal RandomElement<T1, T2, T3>(TablePredicate<T1, T2, T3> predicate, Term<(T1, T2, T3)> output) =>
            RandomElementPrimitive<T1, T2, T3>.Singleton[predicate, output];

        /// <inheritdoc cref="RandomElement{T}"/>
        // ReSharper disable once UnusedMember.Global
        public static Goal RandomElement<T1, T2, T3, T4>(TablePredicate<T1, T2, T3, T4> predicate, Term<(T1, T2, T3, T4)> output) =>
            RandomElementPrimitive<T1, T2, T3, T4>.Singleton[predicate, output];

        /// <inheritdoc cref="RandomElement{T}"/>
        // ReSharper disable once UnusedMember.Global
        public static Goal RandomElement<T1, T2, T3, T4, T5>(TablePredicate<T1, T2, T3, T4, T5> predicate, Term<(T1, T2, T3, T4, T5)> output) =>
            RandomElementPrimitive<T1, T2, T3, T4, T5>.Singleton[predicate, output];

        /// <inheritdoc cref="RandomElement{T}"/>
        // ReSharper disable once UnusedMember.Global
        public static Goal RandomElement<T1, T2, T3, T4, T5, T6>(TablePredicate<T1, T2, T3, T4, T5, T6> predicate, Term<(T1, T2, T3, T4, T5, T6)> output) =>
            RandomElementPrimitive<T1, T2, T3, T4, T5, T6>.Singleton[predicate, output];

        /// <inheritdoc cref="RandomElement{T}"/>
        // ReSharper disable once UnusedMember.Global
        public static Goal RandomElement<T1, T2, T3, T4, T5, T6, T7>(TablePredicate<T1, T2, T3, T4, T5, T6, T7> predicate, Term<(T1, T2, T3, T4, T5, T6, T7)> output) =>
            RandomElementPrimitive<T1, T2, T3, T4, T5, T6, T7>.Singleton[predicate, output];

        /// <inheritdoc cref="RandomElement{T}"/>
        // ReSharper disable once UnusedMember.Global
        public static Goal RandomElement<T1, T2, T3, T4, T5, T6, T7, T8>(TablePredicate<T1, T2, T3, T4, T5, T6, T7, T8> predicate, Term<(T1, T2, T3, T4, T5, T6, T7, T8)> output) =>
            RandomElementPrimitive<T1, T2, T3, T4, T5, T6, T7, T8>.Singleton[predicate, output];

        /// <summary>
        /// True when element is an element of the collection
        /// </summary>
        /// <typeparam name="T">element/collection type</typeparam>
        /// <param name="element">Candidate element of the collection</param>
        /// <param name="collection">Collection to check</param>
        public static Goal In<T>(Term<T> element, Term<ICollection<T>> collection) =>
            InPrimitive<T>.Singleton[element, collection];

        /// <summary>
        /// Matches output against a randomly chosen element of choices using a uniform distribution.
        /// </summary>
        public static Goal PickRandomly<T>(Term<T> output, params T[] choices) =>
            PickRandomlyPrimitive<T>.Singleton[output, choices];
        #endregion

        #region Aggregation functions
        /// <summary>
        /// The number of solutions to goal.
        /// </summary>
        public static AggregateFunctionCall<int> Count(Goal g)
            => new AggregateFunctionCall<int>(g, 1, 0, (a, b) => a + b);

        /// <summary>
        /// Aggregates value of variable from all the solutions to goal.
        /// </summary>
        /// <param name="v">Variable that appears int he goal</param>
        /// <param name="g">Goal to find the solutions of</param>
        /// <param name="initialValue">Value to return if g has no solutions</param>
        /// <param name="aggregator">Function mapping the current total and a new value of the variable to a new total</param>
        /// <returns>The aggregate value</returns>
        // ReSharper disable once UnusedMember.Global
        public static AggregateFunctionCall<T> Aggregate<T>(Var<T> v, Goal g, T initialValue,
            Func<T, T, T> aggregator)
            => new AggregateFunctionCall<T>(g, v, initialValue, aggregator);

        /// <summary>
        /// Return the sum of the specified variable from every solution to the goal
        /// </summary>
        public static AggregateFunctionCall<int> SumInt(Var<int> v, Goal g)
            => new AggregateFunctionCall<int>(g, v, 0, (a, b) => a + b);
        /// <summary>
        /// Return the sum of the specified variable from every solution to the goal
        /// </summary>
        // ReSharper disable once UnusedMember.Global
        public static AggregateFunctionCall<float> SumFloat(Var<float> v, Goal g)
            => new AggregateFunctionCall<float>(g, v, 0, (a, b) => a + b);
        #endregion

        #region Optimization predicates
        /// <summary>
        /// Find the solution to goal with maximal value of objective
        /// </summary>
        /// <typeparam name="TArg">Type of the arg variable</typeparam>
        /// <typeparam name="TUtility">Type of the utility variable</typeparam>
        /// <param name="arg">Variable from goal to report the value of for the maximal solution</param>
        /// <param name="objective">Variable to maximize across solutions to goal</param>
        /// <param name="goal">Goal to find the maximal solution of</param>
        public static Goal Maximal<TArg, TUtility>(Var<TArg> arg, Var<TUtility> objective, Goal goal) where TUtility : IComparable<TUtility> =>
            MaximalPrimitive<TArg, TUtility>.Maximal[arg, objective, goal];

        #region Single arg Maximal wrappers for numerical utilities
        /// <summary>
        /// Find the solution to goal with maximal value of objective
        /// </summary>
        public static Goal Maximal<TArg>(Var<TArg> arg, Var<float> objective, Goal goal) => Maximal<TArg, float>(arg, objective, goal);
        /// <summary>
        /// Find the solution to goal with maximal value of objective
        /// </summary>
        public static Goal Maximal<TArg>(Var<TArg> arg, Var<long> objective, Goal goal) => Maximal<TArg, long>(arg, objective, goal);
        /// <summary>
        /// Find the solution to goal with maximal value of objective
        /// </summary>
        public static Goal Maximal<TArg>(Var<TArg> arg, Var<uint> objective, Goal goal) => Maximal<TArg, uint>(arg, objective, goal);
        /// <summary>
        /// Find the solution to goal with maximal value of objective
        /// </summary>
        public static Goal Maximal<TArg>(Var<TArg> arg, Var<int> objective, Goal goal) => Maximal<TArg, int>(arg, objective, goal);
        /// <summary>
        /// Find the solution to goal with maximal value of objective
        /// </summary>
        public static Goal Maximal<TArg>(Var<TArg> arg, Var<ushort> objective, Goal goal) => Maximal<TArg, ushort>(arg, objective, goal);
        /// <summary>
        /// Find the solution to goal with maximal value of objective
        /// </summary>
        public static Goal Maximal<TArg>(Var<TArg> arg, Var<short> objective, Goal goal) => Maximal<TArg, short>(arg, objective, goal);
        /// <summary>
        /// Find the solution to goal with maximal value of objective
        /// </summary>
        public static Goal Maximal<TArg>(Var<TArg> arg, Var<byte> objective, Goal goal) => Maximal<TArg, byte>(arg, objective, goal);
        /// <summary>
        /// Find the solution to goal with maximal value of objective
        /// </summary>
        public static Goal Maximal<TArg>(Var<TArg> arg, Var<sbyte> objective, Goal goal) => Maximal<TArg, sbyte>(arg, objective, goal);
        #endregion

        /// <summary>
        /// Find the solution to goal with minimal value of objective
        /// </summary>
        /// <typeparam name="TArg">Type of the arg variable</typeparam>
        /// <typeparam name="TUtility">Type of the utility variable</typeparam>
        /// <param name="arg">Variable from goal to report the value of for the minimal solution</param>
        /// <param name="objective">Variable to minimize across solutions to goal</param>
        /// <param name="goal">Goal to find the minimal solution of</param>
        public static Goal Minimal<TArg, TUtility>(Var<TArg> arg, Var<TUtility> objective, Goal goal) where TUtility : IComparable<TUtility> =>
            MaximalPrimitive<TArg, TUtility>.Minimal[arg, objective, goal];

        #region Single arg Minimal wrappers for numerical utilities
        /// <summary>
        /// Find the solution to goal with minimal value of objective
        /// </summary>
        public static Goal Minimal<TArg>(Var<TArg> arg, Var<float> objective, Goal goal) => Minimal<TArg, float>(arg, objective, goal);
        /// <summary>
        /// Find the solution to goal with minimal value of objective
        /// </summary>
        public static Goal Minimal<TArg>(Var<TArg> arg, Var<long> objective, Goal goal) => Minimal<TArg, long>(arg, objective, goal);
        /// <summary>
        /// Find the solution to goal with minimal value of objective
        /// </summary>
        public static Goal Minimal<TArg>(Var<TArg> arg, Var<uint> objective, Goal goal) => Minimal<TArg, uint>(arg, objective, goal);
        /// <summary>
        /// Find the solution to goal with minimal value of objective
        /// </summary>
        public static Goal Minimal<TArg>(Var<TArg> arg, Var<int> objective, Goal goal) => Minimal<TArg, int>(arg, objective, goal);
        /// <summary>
        /// Find the solution to goal with minimal value of objective
        /// </summary>
        public static Goal Minimal<TArg>(Var<TArg> arg, Var<ushort> objective, Goal goal) => Minimal<TArg, ushort>(arg, objective, goal);
        /// <summary>
        /// Find the solution to goal with minimal value of objective
        /// </summary>
        public static Goal Minimal<TArg>(Var<TArg> arg, Var<short> objective, Goal goal) => Minimal<TArg, short>(arg, objective, goal);
        /// <summary>
        /// Find the solution to goal with minimal value of objective
        /// </summary>
        public static Goal Minimal<TArg>(Var<TArg> arg, Var<byte> objective, Goal goal) => Minimal<TArg, byte>(arg, objective, goal);
        /// <summary>
        /// Find the solution to goal with minimal value of objective
        /// </summary>
        public static Goal Minimal<TArg>(Var<TArg> arg, Var<sbyte> objective, Goal goal) => Minimal<TArg, sbyte>(arg, objective, goal);
        #endregion

        /// <summary>
        /// Find the solution to goal with maximal value of objective
        /// </summary>
        /// <typeparam name="TArg1">Type of the first variable to report back</typeparam>
        /// <typeparam name="TArg2">Type of the second variable to report back</typeparam>
        /// <typeparam name="TUtility">Type of the utility variable</typeparam>
        /// <param name="args">Variables from Goal to report the values of for the maximal solution</param>
        /// <param name="objective">Variable to maximize across solutions to goal</param>
        /// <param name="goal">Goal to find the maximal solution of</param>
        public static Goal Maximal<TArg1, TArg2, TUtility>((Var<TArg1>, Var<TArg2>)args, Var<TUtility> objective, Goal goal) where TUtility : IComparable<TUtility> =>
            MaximalPrimitive<TArg1, TArg2, TUtility>.Maximal[args.Item1, args.Item2, objective, goal];

        #region Two arg Maximal wrappers for numerical utilities
        /// <summary>
        /// Find the solution to goal with maximal value of objective
        /// </summary>
        public static Goal Maximal<TArg1, TArg2>((Var<TArg1>, Var<TArg2>) args, Var<float> objective, Goal goal) => Maximal<TArg1, TArg2, float>(args, objective, goal);
        /// <summary>
        /// Find the solution to goal with maximal value of objective
        /// </summary>
        public static Goal Maximal<TArg1, TArg2>((Var<TArg1>, Var<TArg2>) args, Var<long> objective, Goal goal) =>  Maximal<TArg1, TArg2, long>(args, objective, goal);
        /// <summary>
        /// Find the solution to goal with maximal value of objective
        /// </summary>
        public static Goal Maximal<TArg1, TArg2>((Var<TArg1>, Var<TArg2>) args, Var<uint> objective, Goal goal) => Maximal<TArg1, TArg2, uint>(args, objective, goal);
        /// <summary>
        /// Find the solution to goal with maximal value of objective
        /// </summary>
        public static Goal Maximal<TArg1, TArg2>((Var<TArg1>, Var<TArg2>) args, Var<int> objective, Goal goal) => Maximal<TArg1, TArg2, int>(args, objective, goal);
        /// <summary>
        /// Find the solution to goal with maximal value of objective
        /// </summary>
        public static Goal Maximal<TArg1, TArg2>((Var<TArg1>, Var<TArg2>) args, Var<ushort> objective, Goal goal) => Maximal<TArg1, TArg2, ushort>(args, objective, goal);
        /// <summary>
        /// Find the solution to goal with maximal value of objective
        /// </summary>
        public static Goal Maximal<TArg1, TArg2>((Var<TArg1>, Var<TArg2>) args, Var<short> objective, Goal goal) => Maximal<TArg1, TArg2, short>(args, objective, goal);
        /// <summary>
        /// Find the solution to goal with maximal value of objective
        /// </summary>
        public static Goal Maximal<TArg1, TArg2>((Var<TArg1>, Var<TArg2>) args, Var<byte> objective, Goal goal) => Maximal<TArg1, TArg2, byte>(args, objective, goal);
        /// <summary>
        /// Find the solution to goal with maximal value of objective
        /// </summary>
        public static Goal Maximal<TArg1, TArg2>((Var<TArg1>, Var<TArg2>) args, Var<sbyte> objective, Goal goal) => Maximal<TArg1, TArg2, sbyte>(args, objective, goal);
        #endregion

        /// <summary>
        /// Find the solution to goal with minimal value of objective
        /// </summary>
        /// <typeparam name="TArg1">Type of the first variable to report back</typeparam>
        /// <typeparam name="TArg2">Type of the second variable to report back</typeparam>
        /// <typeparam name="TUtility">Type of the utility variable</typeparam>
        /// <param name="args">Variables from Goal to report the values of for the minimal solution</param>
        /// <param name="objective">Variable to minimize across solutions to goal</param>
        /// <param name="goal">Goal to find the minimal solution of</param>
        public static Goal Minimal<TArg1, TArg2, TUtility>((Var<TArg1>, Var<TArg2>)args, Var<TUtility> objective, Goal goal) where TUtility : IComparable<TUtility> =>
            MaximalPrimitive<TArg1, TArg2, TUtility>.Minimal[args.Item1, args.Item2, objective, goal];

        #region Two arg Minimal wrappers for numerical utilities
        /// <summary>
        /// Find the solution to goal with minimal value of objective
        /// </summary>
        public static Goal Minimal<TArg1, TArg2>((Var<TArg1>, Var<TArg2>) args, Var<float> objective, Goal goal) => Minimal<TArg1, TArg2, float>(args, objective, goal);
        /// <summary>
        /// Find the solution to goal with minimal value of objective
        /// </summary>
        public static Goal Minimal<TArg1, TArg2>((Var<TArg1>, Var<TArg2>) args, Var<long> objective, Goal goal) => Minimal<TArg1, TArg2, long>(args, objective, goal);
        /// <summary>
        /// Find the solution to goal with minimal value of objective
        /// </summary>
        public static Goal Minimal<TArg1, TArg2>((Var<TArg1>, Var<TArg2>) args, Var<uint> objective, Goal goal) => Minimal<TArg1, TArg2, uint>(args, objective, goal);
        /// <summary>
        /// Find the solution to goal with minimal value of objective
        /// </summary>
        public static Goal Minimal<TArg1, TArg2>((Var<TArg1>, Var<TArg2>) args, Var<int> objective, Goal goal) => Minimal<TArg1, TArg2, int>(args, objective, goal);
        /// <summary>
        /// Find the solution to goal with minimal value of objective
        /// </summary>
        public static Goal Minimal<TArg1, TArg2>((Var<TArg1>, Var<TArg2>) args, Var<ushort> objective, Goal goal) => Minimal<TArg1, TArg2, ushort>(args, objective, goal);
        /// <summary>
        /// Find the solution to goal with minimal value of objective
        /// </summary>
        public static Goal Minimal<TArg1, TArg2>((Var<TArg1>, Var<TArg2>) args, Var<short> objective, Goal goal) => Minimal<TArg1, TArg2, short>(args, objective, goal);
        /// <summary>
        /// Find the solution to goal with minimal value of objective
        /// </summary>
        public static Goal Minimal<TArg1, TArg2>((Var<TArg1>, Var<TArg2>) args, Var<byte> objective, Goal goal) => Minimal<TArg1, TArg2, byte>(args, objective, goal);
        /// <summary>
        /// Find the solution to goal with minimal value of objective
        /// </summary>
        public static Goal Minimal<TArg1, TArg2>((Var<TArg1>, Var<TArg2>) args, Var<sbyte> objective, Goal goal) => Minimal<TArg1, TArg2, sbyte>(args, objective, goal);
        #endregion

        /// <summary>
        /// Find the solution to goal with maximal value of objective
        /// </summary>
        /// <typeparam name="TArg1">Type of the first variable to report back</typeparam>
        /// <typeparam name="TArg2">Type of the second variable to report back</typeparam>
        /// <typeparam name="TArg3">Type of the third variable to report back</typeparam>
        /// <typeparam name="TUtility">Type of the utility variable</typeparam>
        /// <param name="args">Variables from Goal to report the values of for the minimal solution</param>
        /// <param name="objective">Variable to maximize across solutions to goal</param>
        /// <param name="goal">Goal to find the maximal solution of</param>
        public static Goal Maximal<TArg1, TArg2, TArg3, TUtility>((Var<TArg1>, Var<TArg2>, Var<TArg3>)args, Var<TUtility> objective, Goal goal) where TUtility : IComparable<TUtility> =>
            MaximalPrimitive<TArg1, TArg2, TArg3, TUtility>.Maximal[args.Item1, args.Item2, args.Item3, objective, goal];

        #region Three arg Maximal wrappers for numerical utilities
        /// <summary>
        /// Find the solution to goal with maximal value of objective
        /// </summary>
        public static Goal Maximal<TArg1, TArg2, TArg3>((Var<TArg1>, Var<TArg2>, Var<TArg3>) args, Var<float> objective, Goal goal) => Maximal<TArg1, TArg2, TArg3, float>(args, objective, goal);
        /// <summary>
        /// Find the solution to goal with maximal value of objective
        /// </summary>
        public static Goal Maximal<TArg1, TArg2, TArg3>((Var<TArg1>, Var<TArg2>, Var<TArg3>) args, Var<long> objective, Goal goal) => Maximal<TArg1, TArg2, TArg3, long>(args, objective, goal);
        /// <summary>
        /// Find the solution to goal with maximal value of objective
        /// </summary>
        public static Goal Maximal<TArg1, TArg2, TArg3>((Var<TArg1>, Var<TArg2>, Var<TArg3>) args, Var<uint> objective, Goal goal) => Maximal<TArg1, TArg2, TArg3, uint>(args, objective, goal);
        /// <summary>
        /// Find the solution to goal with maximal value of objective
        /// </summary>
        public static Goal Maximal<TArg1, TArg2, TArg3>((Var<TArg1>, Var<TArg2>, Var<TArg3>) args, Var<int> objective, Goal goal) => Maximal<TArg1, TArg2, TArg3, int>(args, objective, goal);
        /// <summary>
        /// Find the solution to goal with maximal value of objective
        /// </summary>
        public static Goal Maximal<TArg1, TArg2, TArg3>((Var<TArg1>, Var<TArg2>, Var<TArg3>) args, Var<ushort> objective, Goal goal) => Maximal<TArg1, TArg2, TArg3, ushort>(args, objective, goal);
        /// <summary>
        /// Find the solution to goal with maximal value of objective
        /// </summary>
        public static Goal Maximal<TArg1, TArg2, TArg3>((Var<TArg1>, Var<TArg2>, Var<TArg3>) args, Var<short> objective, Goal goal) => Maximal<TArg1, TArg2, TArg3, short>(args, objective, goal);
        /// <summary>
        /// Find the solution to goal with maximal value of objective
        /// </summary>
        public static Goal Maximal<TArg1, TArg2, TArg3>((Var<TArg1>, Var<TArg2>, Var<TArg3>) args, Var<byte> objective, Goal goal) => Maximal<TArg1, TArg2, TArg3, byte>(args, objective, goal);
        /// <summary>
        /// Find the solution to goal with maximal value of objective
        /// </summary>
        public static Goal Maximal<TArg1, TArg2, TArg3>((Var<TArg1>, Var<TArg2>, Var<TArg3>) args, Var<sbyte> objective, Goal goal) => Maximal<TArg1, TArg2, TArg3, sbyte>(args, objective, goal);
        #endregion

        /// <summary>
        /// Find the solution to goal with minimal value of objective
        /// </summary>
        /// <typeparam name="TArg1">Type of the first variable to report back</typeparam>
        /// <typeparam name="TArg2">Type of the second variable to report back</typeparam>
        /// <typeparam name="TArg3">Type of the third variable to report back</typeparam>
        /// <typeparam name="TUtility">Type of the utility variable</typeparam>
        /// <param name="args">Variables from Goal to report the values of for the minimal solution</param>
        /// <param name="objective">Variable to minimize across solutions to goal</param>
        /// <param name="goal">Goal to find the minimal solution of</param>
        // ReSharper disable once UnusedMember.Global
        public static Goal Minimal<TArg1, TArg2, TArg3, TUtility>((Var<TArg1>, Var<TArg2>, Var<TArg3>)args, Var<TUtility> objective, Goal goal) where TUtility : IComparable<TUtility> =>
            MaximalPrimitive<TArg1, TArg2, TArg3, TUtility>.Minimal[args.Item1, args.Item2, args.Item3, objective, goal];

        #region Three arg Minimal wrappers for numerical utilities
        /// <summary>
        /// Find the solution to goal with minimal value of objective
        /// </summary>
        public static Goal Minimal<TArg1, TArg2, TArg3>((Var<TArg1>, Var<TArg2>, Var<TArg3>) args, Var<float> objective, Goal goal) => Minimal<TArg1, TArg2, TArg3, float>(args, objective, goal);
        /// <summary>
        /// Find the solution to goal with minimal value of objective
        /// </summary>
        public static Goal Minimal<TArg1, TArg2, TArg3>((Var<TArg1>, Var<TArg2>, Var<TArg3>) args, Var<long> objective, Goal goal) => Minimal<TArg1, TArg2, TArg3, long>(args, objective, goal);
        /// <summary>
        /// Find the solution to goal with minimal value of objective
        /// </summary>
        public static Goal Minimal<TArg1, TArg2, TArg3>((Var<TArg1>, Var<TArg2>, Var<TArg3>) args, Var<uint> objective, Goal goal) => Minimal<TArg1, TArg2, TArg3, uint>(args, objective, goal);
        /// <summary>
        /// Find the solution to goal with minimal value of objective
        /// </summary>
        public static Goal Minimal<TArg1, TArg2, TArg3>((Var<TArg1>, Var<TArg2>, Var<TArg3>) args, Var<int> objective, Goal goal) => Minimal<TArg1, TArg2, TArg3, int>(args, objective, goal);
        /// <summary>
        /// Find the solution to goal with minimal value of objective
        /// </summary>
        public static Goal Minimal<TArg1, TArg2, TArg3>((Var<TArg1>, Var<TArg2>, Var<TArg3>) args, Var<ushort> objective, Goal goal) => Minimal<TArg1, TArg2, TArg3, ushort>(args, objective, goal);
        /// <summary>
        /// Find the solution to goal with minimal value of objective
        /// </summary>
        public static Goal Minimal<TArg1, TArg2, TArg3>((Var<TArg1>, Var<TArg2>, Var<TArg3>) args, Var<short> objective, Goal goal) => Minimal<TArg1, TArg2, TArg3, short>(args, objective, goal);
        /// <summary>
        /// Find the solution to goal with minimal value of objective
        /// </summary>
        public static Goal Minimal<TArg1, TArg2, TArg3>((Var<TArg1>, Var<TArg2>, Var<TArg3>) args, Var<byte> objective, Goal goal) => Minimal<TArg1, TArg2, TArg3, byte>(args, objective, goal);
        /// <summary>
        /// Find the solution to goal with minimal value of objective
        /// </summary>
        public static Goal Minimal<TArg1, TArg2, TArg3>((Var<TArg1>, Var<TArg2>, Var<TArg3>) args, Var<sbyte> objective, Goal goal) => Minimal<TArg1, TArg2, TArg3, sbyte>(args, objective, goal);
        #endregion

        #endregion

        #region Math functions
        /// <summary>
        /// The largest of two arguments
        /// </summary>
        // ReSharper disable once UnusedMember.Global
        public static readonly Function<int, int, int> MaxInt = new Function<int, int, int>("Max", Math.Max);
        /// <summary>
        /// The largest of two arguments
        /// </summary>
        // ReSharper disable once UnusedMember.Global
        public static readonly Function<float, float, float> MaxFloat = new Function<float, float, float>("Max", Math.Max);
        
        /// <summary>
        /// The smaller of two arguments
        /// </summary>
        // ReSharper disable once UnusedMember.Global
        public static readonly Function<int, int, int> MinInt = new Function<int, int, int>("Min", Math.Min);
        /// <summary>
        /// The smaller of two arguments
        /// </summary>
        // ReSharper disable once UnusedMember.Global
        public static readonly Function<float, float, float> MinFloat = new Function<float, float, float>("Min", Math.Min);

        /// <summary>
        /// The absolute value of a number
        /// </summary>
        // ReSharper disable once UnusedMember.Global
        public static readonly Function<int, int> AbsInt = new Function<int, int>("Abs", Math.Abs);
        /// <summary>
        /// The absolute value of a number
        /// </summary>
        // ReSharper disable once UnusedMember.Global
        public static readonly Function<float, float> AbsFloat = new Function<float, float>("Abs", MathF.Abs);

        /// <summary>
        /// Sign number (1, 0, or -1) of x
        /// </summary>
        // ReSharper disable once UnusedMember.Global
        public static readonly Function<int, int> SignInt = new Function<int, int>("Sign", Math.Sign);
        /// <summary>
        /// Sign number (1, 0, or -1) of x
        /// </summary>
        // ReSharper disable once UnusedMember.Global
        public static readonly Function<float, int> SignFloat = new Function<float, int>("Sign", MathF.Sign);


        /// <summary>
        /// The square root of a float
        /// </summary>
        // ReSharper disable once UnusedMember.Global
        public static readonly Function<float, float> Sqrt = new Function<float, float>("Sqrt", MathF.Sqrt);

        /// <summary>
        /// The natural log of a float
        /// </summary>
        // ReSharper disable once UnusedMember.Global
        public static readonly Function<float, float> Log = new Function<float, float>("Log", MathF.Log);
        
        /// <summary>
        /// e^x
        /// </summary>
        // ReSharper disable once UnusedMember.Global
        public static readonly Function<float, float> Exp = new Function<float, float>("Exp", MathF.Exp);

        /// <summary>
        /// x^y
        /// </summary>
        // ReSharper disable once UnusedMember.Global
        public static readonly Function<float, float, float> Pow = new Function<float, float, float>("Pow", MathF.Pow);

        /// <summary>
        /// Sin x
        /// </summary>
        // ReSharper disable once UnusedMember.Global
        public static readonly Function<float, float> Sin = new Function<float, float>("Sin", MathF.Sin);
        
        /// <summary>
        /// Cos x
        /// </summary>
        // ReSharper disable once UnusedMember.Global
        public static readonly Function<float, float> Cos = new Function<float, float>("Cos", MathF.Cos);
        
        /// <summary>
        /// Tan x
        /// </summary>
        // ReSharper disable once UnusedMember.Global
        public static readonly Function<float, float> Tan = new Function<float, float>("Tan", MathF.Tan);

        /// <summary>
        /// Arc Sin x
        /// </summary>
        // ReSharper disable once UnusedMember.Global
        public static readonly Function<float, float> Asin = new Function<float, float>("Asin", MathF.Asin);
        
        /// <summary>
        /// Arc Cos x
        /// </summary>
        // ReSharper disable once UnusedMember.Global
        public static readonly Function<float, float> ACos = new Function<float, float>("Acos", MathF.Acos);
        
        /// <summary>
        /// Arc Tan x
        /// </summary>
        // ReSharper disable once UnusedMember.Global
        public static readonly Function<float, float> Atan = new Function<float, float>("Atan", MathF.Atan);
        
        /// <summary>
        /// Arc Tan x/y
        /// </summary>
        // ReSharper disable once UnusedMember.Global
        public static readonly Function<float, float, float> Atan2 = new Function<float, float, float>("Atan2", MathF.Atan2);

        /// <summary>
        /// Returns (int)x
        /// </summary>
        // ReSharper disable once UnusedMember.Global
        public static readonly Function<float, int> Int = new Function<float, int>("Int", x => (int)x);
        
        /// <summary>
        /// Returns (float)x
        /// </summary>
        // ReSharper disable once UnusedMember.Global
        public static readonly Function<int, float> Float = new Function<int, float>("Float", x => x);

        /// <summary>
        /// Smallest integer larger than x
        /// </summary>
        // ReSharper disable once UnusedMember.Global
        public static readonly Function<float, int> Ceiling = new Function<float, int>("Ceiling", x => (int)MathF.Ceiling(x));
        
        /// <summary>
        /// Largest integer less than x
        /// </summary>
        // ReSharper disable once UnusedMember.Global
        public static readonly Function<float, int> Floor = new Function<float, int>("Floor", x => (int)MathF.Floor(x));
        
        /// <summary>
        /// The nearest integer to x
        /// </summary>
        // ReSharper disable once UnusedMember.Global
        public static readonly Function<float, int> Round = new Function<float, int>("Round", x => (int)MathF.Round(x));


        #endregion

        /// <summary>
        /// No name variable placeholder
        /// </summary>
        public static Placeholder __ => Placeholder.Singleton;

        /// <summary>
        /// Coerces a C# constant to a Constant Term for times when C#'s type inference isn't smart enough to figure it out.
        /// </summary>
        public static Constant<T> Constant<T>(T value) => new Constant<T>(value);

        #region Predicate declaration sugar
        /// <summary>
        /// Make a function that returns predicate.Length
        /// </summary>
        /// <param name="name">Name of the Function, for debugging purposes</param>
        /// <param name="predicate">Table to get the Length of</param>
        /// <returns></returns>
        public static Function<uint> Length(string name, TablePredicate predicate) => Function(name, () => predicate.Length);
        /// <summary>
        /// Make a function that returns predicate.Length as an int
        /// </summary>
        /// <param name="name">Name of the Function, for debugging purposes</param>
        /// <param name="predicate">Table to get the Length of</param>
        /// <returns></returns>
        public static Function<int> IntLength(string name, TablePredicate predicate) => Function(name, () => (int)predicate.Length);

        /// <summary>
        /// Make a new table predicate
        /// </summary>
        /// <typeparam name="T1">Type of the first argument to the predicate</typeparam>
        /// <param name="name">Name for the predicate, for debugging purposes</param>
        /// <param name="arg">Variable to be used as the default first argument.</param>
        public static TablePredicate<T1> Predicate<T1>(string name, IColumnSpec<T1> arg) 
            => new TablePredicate<T1>(name, arg);
        
        /// <summary>
        /// Make a new table predicate
        /// </summary>
        /// <typeparam name="T1">Type of the first argument to the predicate</typeparam>
        /// <typeparam name="T2">Type of the second argument to the predicate</typeparam>
        /// <param name="name">Name for the predicate, for debugging purposes</param>
        /// <param name="arg1">Variable to be used as the default first argument.</param>
        /// <param name="arg2">Variable to be used as the default second argument.</param>
        public static TablePredicate<T1,T2> Predicate<T1,T2>(string name, IColumnSpec<T1> arg1, IColumnSpec<T2> arg2) 
            => new TablePredicate<T1,T2>(name, arg1, arg2);
        
        /// <summary>
        /// Make a new table predicate
        /// </summary>
        /// <typeparam name="T1">Type of the first argument to the predicate</typeparam>
        /// <typeparam name="T2">Type of the second argument to the predicate</typeparam>
        /// <typeparam name="T3">Type of the third argument to the predicate</typeparam>
        /// <param name="name">Name for the predicate, for debugging purposes</param>
        /// <param name="arg1">Variable to be used as the default first argument.</param>
        /// <param name="arg2">Variable to be used as the default second argument.</param>
        /// <param name="arg3">Variable to be used as the default third argument.</param>
        public static TablePredicate<T1,T2,T3> Predicate<T1,T2,T3>(string name, IColumnSpec<T1> arg1, IColumnSpec<T2> arg2, IColumnSpec<T3> arg3) 
            => new TablePredicate<T1,T2,T3>(name, arg1, arg2, arg3);
        
        /// <summary>
        /// Make a new table predicate
        /// </summary>
        /// <typeparam name="T1">Type of the first argument to the predicate</typeparam>
        /// <typeparam name="T2">Type of the second argument to the predicate</typeparam>
        /// <typeparam name="T3">Type of the third argument to the predicate</typeparam>
        /// <typeparam name="T4">Type of the fourth argument to the predicate</typeparam>
        /// <param name="name">Name for the predicate, for debugging purposes</param>
        /// <param name="arg1">Variable to be used as the default first argument.</param>
        /// <param name="arg2">Variable to be used as the default second argument.</param>
        /// <param name="arg3">Variable to be used as the default third argument.</param>
        /// <param name="arg4">Variable to be used as the default fourth argument.</param>
        public static TablePredicate<T1,T2,T3,T4> Predicate<T1,T2,T3,T4>(string name, IColumnSpec<T1> arg1, IColumnSpec<T2> arg2, IColumnSpec<T3> arg3, IColumnSpec<T4> arg4) 
            => new TablePredicate<T1,T2,T3,T4>(name, arg1, arg2, arg3, arg4);
        
        /// <summary>
        /// Make a new table predicate
        /// </summary>
        /// <typeparam name="T1">Type of the first argument to the predicate</typeparam>
        /// <typeparam name="T2">Type of the second argument to the predicate</typeparam>
        /// <typeparam name="T3">Type of the third argument to the predicate</typeparam>
        /// <typeparam name="T4">Type of the fourth argument to the predicate</typeparam>
        /// <typeparam name="T5">Type of the fifth argument to the predicate</typeparam>
        /// <param name="name">Name for the predicate, for debugging purposes</param>
        /// <param name="arg1">Variable to be used as the default first argument.</param>
        /// <param name="arg2">Variable to be used as the default second argument.</param>
        /// <param name="arg3">Variable to be used as the default third argument.</param>
        /// <param name="arg4">Variable to be used as the default fourth argument.</param>
        /// <param name="arg5">Variable to be used as the default fifth argument.</param>
        public static TablePredicate<T1,T2,T3,T4,T5> Predicate<T1,T2,T3,T4,T5>(string name, IColumnSpec<T1> arg1, IColumnSpec<T2> arg2, IColumnSpec<T3> arg3, IColumnSpec<T4> arg4, IColumnSpec<T5> arg5) 
            => new TablePredicate<T1,T2,T3,T4,T5>(name, arg1, arg2, arg3, arg4, arg5);
        
        /// <summary>
        /// Make a new table predicate
        /// </summary>
        /// <typeparam name="T1">Type of the first argument to the predicate</typeparam>
        /// <typeparam name="T2">Type of the second argument to the predicate</typeparam>
        /// <typeparam name="T3">Type of the third argument to the predicate</typeparam>
        /// <typeparam name="T4">Type of the fourth argument to the predicate</typeparam>
        /// <typeparam name="T5">Type of the fifth argument to the predicate</typeparam>
        /// <typeparam name="T6">Type of the sixth argument to the predicate</typeparam>
        /// <param name="name">Name for the predicate, for debugging purposes</param>
        /// <param name="arg1">Variable to be used as the default first argument.</param>
        /// <param name="arg2">Variable to be used as the default second argument.</param>
        /// <param name="arg3">Variable to be used as the default third argument.</param>
        /// <param name="arg4">Variable to be used as the default fourth argument.</param>
        /// <param name="arg5">Variable to be used as the default fifth argument.</param>
        /// <param name="arg6">Variable to be used as the default sixth argument.</param>
        public static TablePredicate<T1,T2,T3,T4,T5,T6> Predicate<T1,T2,T3,T4,T5,T6>(string name, IColumnSpec<T1> arg1, IColumnSpec<T2> arg2, IColumnSpec<T3> arg3, IColumnSpec<T4> arg4, IColumnSpec<T5> arg5, IColumnSpec<T6> arg6) 
            => new TablePredicate<T1,T2,T3,T4,T5,T6>(name, arg1, arg2, arg3, arg4, arg5,arg6);

        /// <summary>
        /// Make a new table predicate
        /// </summary>
        /// <typeparam name="T1">Type of the first argument to the predicate</typeparam>
        /// <typeparam name="T2">Type of the second argument to the predicate</typeparam>
        /// <typeparam name="T3">Type of the third argument to the predicate</typeparam>
        /// <typeparam name="T4">Type of the fourth argument to the predicate</typeparam>
        /// <typeparam name="T5">Type of the fifth argument to the predicate</typeparam>
        /// <typeparam name="T6">Type of the sixth argument to the predicate</typeparam>
        /// <typeparam name="T7">Type of the seventh argument to the predicate</typeparam>
        /// <param name="name">Name for the predicate, for debugging purposes</param>
        /// <param name="arg1">Variable to be used as the default first argument.</param>
        /// <param name="arg2">Variable to be used as the default second argument.</param>
        /// <param name="arg3">Variable to be used as the default third argument.</param>
        /// <param name="arg4">Variable to be used as the default fourth argument.</param>
        /// <param name="arg5">Variable to be used as the default fifth argument.</param>
        /// <param name="arg6">Variable to be used as the default sixth argument.</param>
        /// <param name="arg7">Variable to be used as the default seventh argument.</param>
        public static TablePredicate<T1, T2, T3, T4, T5, T6, T7> Predicate<T1, T2, T3, T4, T5, T6, T7>(string name, IColumnSpec<T1> arg1, IColumnSpec<T2> arg2, IColumnSpec<T3> arg3, IColumnSpec<T4> arg4, IColumnSpec<T5> arg5, IColumnSpec<T6> arg6, IColumnSpec<T7> arg7)
            => new TablePredicate<T1, T2, T3, T4, T5, T6, T7>(name, arg1, arg2, arg3, arg4, arg5, arg6, arg7);

        /// <summary>
        /// Make a new table predicate
        /// </summary>
        /// <typeparam name="T1">Type of the first argument to the predicate</typeparam>
        /// <typeparam name="T2">Type of the second argument to the predicate</typeparam>
        /// <typeparam name="T3">Type of the third argument to the predicate</typeparam>
        /// <typeparam name="T4">Type of the fourth argument to the predicate</typeparam>
        /// <typeparam name="T5">Type of the fifth argument to the predicate</typeparam>
        /// <typeparam name="T6">Type of the sixth argument to the predicate</typeparam>
        /// <typeparam name="T7">Type of the seventh argument to the predicate</typeparam>
        /// <typeparam name="T8">Type of the seventh argument to the predicate</typeparam>
        /// <param name="name">Name for the predicate, for debugging purposes</param>
        /// <param name="arg1">Variable to be used as the default first argument.</param>
        /// <param name="arg2">Variable to be used as the default second argument.</param>
        /// <param name="arg3">Variable to be used as the default third argument.</param>
        /// <param name="arg4">Variable to be used as the default fourth argument.</param>
        /// <param name="arg5">Variable to be used as the default fifth argument.</param>
        /// <param name="arg6">Variable to be used as the default sixth argument.</param>
        /// <param name="arg7">Variable to be used as the default seventh argument.</param>
        /// <param name="arg8">Variable to be used as the default seventh argument.</param>
        public static TablePredicate<T1, T2, T3, T4, T5, T6, T7, T8> Predicate<T1, T2, T3, T4, T5, T6, T7, T8>(string name, IColumnSpec<T1> arg1, IColumnSpec<T2> arg2, IColumnSpec<T3> arg3, IColumnSpec<T4> arg4, IColumnSpec<T5> arg5, IColumnSpec<T6> arg6, IColumnSpec<T7> arg7, IColumnSpec<T8> arg8)
            => new TablePredicate<T1, T2, T3, T4, T5, T6, T7, T8>(name, arg1, arg2, arg3, arg4, arg5, arg6, arg7, arg8);

        /// <summary>
        /// Make a new TablePredicate from a row generator, and pre-populate it with rows from the generator.
        /// </summary>
        public static TablePredicate<T1> Predicate<T1>(string name, IEnumerable<T1> generator, string arg1 = "arg1")
        {
            var p = new TablePredicate<T1>(name, (Var<T1>)arg1);
            p.AddRows(generator);
            return p;
        }

        /// <summary>
        /// Make a new TablePredicate from a row generator, and pre-populate it with rows from the generator.
        /// </summary>
        public static TablePredicate<T1,T2> Predicate<T1,T2>(string name, IEnumerable<(T1,T2)> generator, string arg1 = "arg1", string arg2 = "arg2")
        {
            var p = new TablePredicate<T1,T2>(name, (Var<T1>)arg1, (Var<T2>)arg2);
            p.AddRows(generator);
            return p;
        }

        /// <summary>
        /// Make a new TablePredicate from a row generator, and pre-populate it with rows from the generator.
        /// </summary>
        public static TablePredicate<T1,T2,T3> Predicate<T1,T2, T3>(string name, IEnumerable<(T1,T2,T3)> generator, string arg1 = "arg1", string arg2 = "arg2", string arg3="arg3")
        {
            var p = new TablePredicate<T1,T2,T3>(name, (Var<T1>)arg1, (Var<T2>)arg2, (Var<T3>)arg3);
            p.AddRows(generator);
            return p;
        }

        /// <summary>
        /// Make a new TablePredicate from a row generator, and pre-populate it with rows from the generator.
        /// </summary>
        public static TablePredicate<T1,T2,T3,T4> Predicate<T1,T2, T3, T4>(string name, IEnumerable<(T1,T2,T3,T4)> generator, string arg1 = "arg1", string arg2 = "arg2", string arg3="arg3", string arg4="arg4")
        {
            var p = new TablePredicate<T1,T2,T3,T4>(name, (Var<T1>)arg1, (Var<T2>)arg2, (Var<T3>)arg3, (Var<T4>)arg4);
            p.AddRows(generator);
            return p;
        }

        /// <summary>
        /// Make a new TablePredicate from a row generator, and pre-populate it with rows from the generator.
        /// </summary>
        public static TablePredicate<T1,T2,T3,T4,T5> Predicate<T1,T2, T3, T4, T5>(string name, IEnumerable<(T1,T2,T3,T4,T5)> generator, string arg1 = "arg1", string arg2 = "arg2", string arg3="arg3", string arg4="arg4", string arg5="arg5")
        {
            var p = new TablePredicate<T1,T2,T3,T4,T5>(name, (Var<T1>)arg1, (Var<T2>)arg2, (Var<T3>)arg3, (Var<T4>)arg4, (Var<T5>)arg5);
            p.AddRows(generator);
            return p;
        }

        /// <summary>
        /// Make a new TablePredicate from a row generator, and pre-populate it with rows from the generator.
        /// </summary>
        public static TablePredicate<T1,T2,T3,T4,T5,T6> Predicate<T1,T2, T3, T4, T5, T6>(string name, IEnumerable<(T1,T2,T3,T4,T5,T6)> generator, string arg1 = "arg1", string arg2 = "arg2", string arg3="arg3", string arg4="arg4", string arg5="arg5", string arg6="arg6")
        {
            var p = new TablePredicate<T1,T2,T3,T4,T5,T6>(name, (Var<T1>)arg1, (Var<T2>)arg2, (Var<T3>)arg3, (Var<T4>)arg4, (Var<T5>)arg5, (Var<T6>)arg6);
            p.AddRows(generator);
            return p;
        }

        /// <summary>
        /// Make a new TablePredicate from a row generator, and pre-populate it with rows from the generator.
        /// </summary>
        public static TablePredicate<T1, T2, T3, T4, T5, T6, T7> Predicate<T1, T2, T3, T4, T5, T6, T7>(string name, IEnumerable<(T1, T2, T3, T4, T5, T6, T7)> generator, string arg1 = "arg1", string arg2 = "arg2", string arg3 = "arg3", string arg4 = "arg4", string arg5 = "arg5", string arg6 = "arg6", string arg7 = "arg7") {
            var p = new TablePredicate<T1, T2, T3, T4, T5, T6, T7>(name, (Var<T1>)arg1, (Var<T2>)arg2, (Var<T3>)arg3, (Var<T4>)arg4, (Var<T5>)arg5, (Var<T6>)arg6, (Var<T7>)arg7);
            p.AddRows(generator);
            return p;
        }

        /// <summary>
        /// Make a new TablePredicate from a row generator, and pre-populate it with rows from the generator.
        /// </summary>
        public static TablePredicate<T1, T2, T3, T4, T5, T6, T7, T8> Predicate<T1, T2, T3, T4, T5, T6, T7, T8>(string name, IEnumerable<(T1, T2, T3, T4, T5, T6, T7, T8)> generator, string arg1 = "arg1", string arg2 = "arg2", string arg3 = "arg3", string arg4 = "arg4", string arg5 = "arg5", string arg6 = "arg6", string arg7 = "arg7", string arg8 = "arg8") {
            var p = new TablePredicate<T1, T2, T3, T4, T5, T6, T7, T8>(name, (Var<T1>)arg1, (Var<T2>)arg2, (Var<T3>)arg3, (Var<T4>)arg4, (Var<T5>)arg5, (Var<T6>)arg6, (Var<T7>)arg7, (Var<T8>)arg8);
            p.AddRows(generator);
            return p;
        }

        /// <summary>
        /// Make a new TablePredicate from a row generator, and pre-populate it with rows from the generator.
        /// </summary>
        public static TablePredicate<T1> Predicate<T1>(string name, IEnumerable<T1> generator, IColumnSpec<T1> arg1)
        {
            var p = new TablePredicate<T1>(name, arg1);
            p.AddRows(generator);
            return p;
        }

        /// <summary>
        /// Make a new TablePredicate from a row generator, and pre-populate it with rows from the generator.
        /// </summary>
        public static TablePredicate<T1,T2> Predicate<T1,T2>(string name, IEnumerable<(T1,T2)> generator, IColumnSpec<T1> arg1, IColumnSpec<T2> arg2)
        {
            var p = new TablePredicate<T1,T2>(name, arg1, arg2);
            p.AddRows(generator);
            return p;
        }

        /// <summary>
        /// Make a new TablePredicate from a row generator, and pre-populate it with rows from the generator.
        /// </summary>
        public static TablePredicate<T1,T2,T3> Predicate<T1,T2, T3>(string name, IEnumerable<(T1,T2,T3)> generator, IColumnSpec<T1> arg1, IColumnSpec<T2> arg2, IColumnSpec<T3> arg3)
        {
            var p = new TablePredicate<T1,T2,T3>(name, arg1, arg2, arg3);
            p.AddRows(generator);
            return p;
        }

        /// <summary>
        /// Make a new TablePredicate from a row generator, and pre-populate it with rows from the generator.
        /// </summary>
        public static TablePredicate<T1,T2,T3,T4> Predicate<T1,T2, T3, T4>(string name, IEnumerable<(T1,T2,T3,T4)> generator, IColumnSpec<T1> arg1, IColumnSpec<T2> arg2, IColumnSpec<T3> arg3, IColumnSpec<T4> arg4)
        {
            var p = new TablePredicate<T1,T2,T3,T4>(name, arg1, arg2, arg3, arg4);
            p.AddRows(generator);
            return p;
        }

        /// <summary>
        /// Make a new TablePredicate from a row generator, and pre-populate it with rows from the generator.
        /// </summary>
        public static TablePredicate<T1,T2,T3,T4,T5> Predicate<T1,T2, T3, T4, T5>(string name, IEnumerable<(T1,T2,T3,T4,T5)> generator, IColumnSpec<T1> arg1, IColumnSpec<T2> arg2, IColumnSpec<T3> arg3, IColumnSpec<T4> arg4, IColumnSpec<T5> arg5)
        {
            var p = new TablePredicate<T1,T2,T3,T4,T5>(name, arg1, arg2, arg3, arg4, arg5);
            p.AddRows(generator);
            return p;
        }

        /// <summary>
        /// Make a new TablePredicate from a row generator, and pre-populate it with rows from the generator.
        /// </summary>
        public static TablePredicate<T1,T2,T3,T4,T5,T6> Predicate<T1,T2, T3, T4, T5, T6>(string name, IEnumerable<(T1,T2,T3,T4,T5,T6)> generator, IColumnSpec<T1> arg1, IColumnSpec<T2> arg2, IColumnSpec<T3> arg3, IColumnSpec<T4> arg4, IColumnSpec<T5> arg5, IColumnSpec<T6> arg6)
        {
            var p = new TablePredicate<T1,T2,T3,T4,T5,T6>(name, arg1, arg2, arg3, arg4, arg5, arg6);
            p.AddRows(generator);
            return p;
        }

        /// <summary>
        /// Make a new TablePredicate from a row generator, and pre-populate it with rows from the generator.
        /// </summary>
        public static TablePredicate<T1, T2, T3, T4, T5, T6, T7> Predicate<T1, T2, T3, T4, T5, T6, T7>(string name, IEnumerable<(T1, T2, T3, T4, T5, T6, T7)> generator, IColumnSpec<T1> arg1, IColumnSpec<T2> arg2, IColumnSpec<T3> arg3, IColumnSpec<T4> arg4, IColumnSpec<T5> arg5, IColumnSpec<T6> arg6, IColumnSpec<T7> arg7) {
            var p = new TablePredicate<T1, T2, T3, T4, T5, T6, T7>(name, arg1, arg2, arg3, arg4, arg5, arg6, arg7);
            p.AddRows(generator);
            return p;
        }

        /// <summary>
        /// Make a new TablePredicate from a row generator, and pre-populate it with rows from the generator.
        /// </summary>
        public static TablePredicate<T1, T2, T3, T4, T5, T6, T7, T8> Predicate<T1, T2, T3, T4, T5, T6, T7, T8>(string name, IEnumerable<(T1, T2, T3, T4, T5, T6, T7, T8)> generator, IColumnSpec<T1> arg1, IColumnSpec<T2> arg2, IColumnSpec<T3> arg3, IColumnSpec<T4> arg4, IColumnSpec<T5> arg5, IColumnSpec<T6> arg6, IColumnSpec<T7> arg7, IColumnSpec<T8> arg8) {
            var p = new TablePredicate<T1, T2, T3, T4, T5, T6, T7, T8>(name, arg1, arg2, arg3, arg4, arg5, arg6, arg7, arg8);
            p.AddRows(generator);
            return p;
        }

        /// <summary>
        /// Make a new table predicate, loading in rows from the specified csv
        /// </summary>
        /// <typeparam name="T1">Type of the first argument to the predicate</typeparam>
        /// <param name="name">Name for the predicate, for debugging purposes</param>
        /// <param name="path">Path to the CSV file</param>
        /// <param name="arg1">Variable to be used as the default first argument.</param>
        // ReSharper disable once UnusedMember.Global
        public static TablePredicate<T1> FromCsv<T1>(string name, string path, IColumnSpec<T1> arg1)
            => TablePredicate<T1>.FromCsv(name, path, arg1);

        /// <summary>
        /// Make a new table predicate, loading in rows from the specified csv
        /// </summary>
        /// <typeparam name="T1">Type of the first argument to the predicate</typeparam>
        /// <typeparam name="T2">Type of the second argument to the predicate</typeparam>
        /// <param name="name">Name for the predicate, for debugging purposes</param>
        /// <param name="path">Path to the CSV file</param>
        /// <param name="arg1">Variable to be used as the default first argument.</param>
        /// <param name="arg2">Variable to be used as the default second argument.</param>
        // ReSharper disable once UnusedMember.Global
        public static TablePredicate<T1, T2> FromCsv<T1, T2>(string name, string path, IColumnSpec<T1> arg1, IColumnSpec<T2> arg2)
            => TablePredicate<T1, T2>.FromCsv(name, path, arg1, arg2);

        /// <summary>
        /// Make a new table predicate, loading in rows from the specified csv
        /// </summary>
        /// <typeparam name="T1">Type of the first argument to the predicate</typeparam>
        /// <typeparam name="T2">Type of the second argument to the predicate</typeparam>
        /// <typeparam name="T3">Type of the third argument to the predicate</typeparam>
        /// <param name="name">Name for the predicate, for debugging purposes</param>
        /// <param name="path">Path to the CSV file</param>
        /// <param name="arg1">Variable to be used as the default first argument.</param>
        /// <param name="arg2">Variable to be used as the default second argument.</param>
        /// <param name="arg3">Variable to be used as the default third argument.</param>
        // ReSharper disable once UnusedMember.Global
        public static TablePredicate<T1, T2, T3> FromCsv<T1, T2, T3>(string name, string path, IColumnSpec<T1> arg1, IColumnSpec<T2> arg2, IColumnSpec<T3> arg3)
            => TablePredicate<T1, T2, T3>.FromCsv(name, path, arg1, arg2, arg3);
        
        /// <summary>
        /// Make a new table predicate, loading in rows from the specified csv
        /// </summary>
        /// <typeparam name="T1">Type of the first argument to the predicate</typeparam>
        /// <typeparam name="T2">Type of the second argument to the predicate</typeparam>
        /// <typeparam name="T3">Type of the third argument to the predicate</typeparam>
        /// <typeparam name="T4">Type of the fourth argument to the predicate</typeparam>
        /// <param name="name">Name for the predicate, for debugging purposes</param>
        /// <param name="path">Path to the CSV file</param>
        /// <param name="arg1">Variable to be used as the default first argument.</param>
        /// <param name="arg2">Variable to be used as the default second argument.</param>
        /// <param name="arg3">Variable to be used as the default third argument.</param>
        /// <param name="arg4">Variable to be used as the default fourth argument.</param>
        // ReSharper disable once UnusedMember.Global
        public static TablePredicate<T1, T2, T3, T4> FromCsv<T1, T2, T3, T4>(string name, string path, IColumnSpec<T1> arg1, IColumnSpec<T2> arg2, IColumnSpec<T3> arg3, IColumnSpec<T4> arg4)
            => TablePredicate<T1, T2, T3, T4>.FromCsv(name, path, arg1, arg2, arg3, arg4);

        /// <summary>
        /// Make a new table predicate, loading in rows from the specified csv
        /// </summary>
        /// <typeparam name="T1">Type of the first argument to the predicate</typeparam>
        /// <typeparam name="T2">Type of the second argument to the predicate</typeparam>
        /// <typeparam name="T3">Type of the third argument to the predicate</typeparam>
        /// <typeparam name="T4">Type of the fourth argument to the predicate</typeparam>
        /// <typeparam name="T5">Type of the fifth argument to the predicate</typeparam>
        /// <param name="name">Name for the predicate, for debugging purposes</param>
        /// <param name="path">Path to the CSV file</param>
        /// <param name="arg1">Variable to be used as the default first argument.</param>
        /// <param name="arg2">Variable to be used as the default second argument.</param>
        /// <param name="arg3">Variable to be used as the default third argument.</param>
        /// <param name="arg4">Variable to be used as the default fourth argument.</param>
        /// <param name="arg5">Variable to be used as the default fifth argument.</param>
        // ReSharper disable once UnusedMember.Global
        public static TablePredicate<T1, T2, T3, T4, T5> FromCsv<T1, T2, T3, T4, T5>(string name, string path, IColumnSpec<T1> arg1, IColumnSpec<T2> arg2, IColumnSpec<T3> arg3, IColumnSpec<T4> arg4, IColumnSpec<T5> arg5)
            => TablePredicate<T1, T2, T3, T4, T5>.FromCsv(name, path, arg1, arg2, arg3, arg4, arg5);

        /// <summary>
        /// Make a new table predicate, loading in rows from the specified csv
        /// </summary>
        /// <typeparam name="T1">Type of the first argument to the predicate</typeparam>
        /// <typeparam name="T2">Type of the second argument to the predicate</typeparam>
        /// <typeparam name="T3">Type of the third argument to the predicate</typeparam>
        /// <typeparam name="T4">Type of the fourth argument to the predicate</typeparam>
        /// <typeparam name="T5">Type of the fifth argument to the predicate</typeparam>
        /// <typeparam name="T6">Type of the sixth argument to the predicate</typeparam>
        /// <param name="name">Name for the predicate, for debugging purposes</param>
        /// <param name="path">Path to the CSV file</param>
        /// <param name="arg1">Variable to be used as the default first argument.</param>
        /// <param name="arg2">Variable to be used as the default second argument.</param>
        /// <param name="arg3">Variable to be used as the default third argument.</param>
        /// <param name="arg4">Variable to be used as the default fourth argument.</param>
        /// <param name="arg5">Variable to be used as the default fifth argument.</param>
        /// <param name="arg6">Variable to be used as the default sixth argument.</param>
        // ReSharper disable once UnusedMember.Global
        public static TablePredicate<T1, T2, T3, T4, T5, T6> FromCsv<T1, T2, T3, T4, T5, T6>(string name, string path, IColumnSpec<T1> arg1, IColumnSpec<T2> arg2, IColumnSpec<T3> arg3, IColumnSpec<T4> arg4, IColumnSpec<T5> arg5, IColumnSpec<T6> arg6)
            => TablePredicate<T1, T2, T3, T4, T5, T6>.FromCsv(name, path, arg1, arg2, arg3, arg4, arg5, arg6);

        /// <summary>
        /// Make a new table predicate, loading in rows from the specified csv
        /// </summary>
        /// <typeparam name="T1">Type of the first argument to the predicate</typeparam>
        /// <typeparam name="T2">Type of the second argument to the predicate</typeparam>
        /// <typeparam name="T3">Type of the third argument to the predicate</typeparam>
        /// <typeparam name="T4">Type of the fourth argument to the predicate</typeparam>
        /// <typeparam name="T5">Type of the fifth argument to the predicate</typeparam>
        /// <typeparam name="T6">Type of the sixth argument to the predicate</typeparam>
        /// <typeparam name="T7">Type of the seventh argument to the predicate</typeparam>
        /// <param name="name">Name for the predicate, for debugging purposes</param>
        /// <param name="path">Path to the CSV file</param>
        /// <param name="arg1">Variable to be used as the default first argument.</param>
        /// <param name="arg2">Variable to be used as the default second argument.</param>
        /// <param name="arg3">Variable to be used as the default third argument.</param>
        /// <param name="arg4">Variable to be used as the default fourth argument.</param>
        /// <param name="arg5">Variable to be used as the default fifth argument.</param>
        /// <param name="arg6">Variable to be used as the default sixth argument.</param>
        /// <param name="arg7">Variable to be used as the default seventh argument.</param>
        // ReSharper disable once UnusedMember.Global
        public static TablePredicate<T1, T2, T3, T4, T5, T6, T7> FromCsv<T1, T2, T3, T4, T5, T6, T7>(string name, string path, IColumnSpec<T1> arg1, IColumnSpec<T2> arg2, IColumnSpec<T3> arg3, IColumnSpec<T4> arg4, IColumnSpec<T5> arg5, IColumnSpec<T6> arg6, IColumnSpec<T7> arg7)
            => TablePredicate<T1, T2, T3, T4, T5, T6, T7>.FromCsv(name, path, arg1, arg2, arg3, arg4, arg5, arg6, arg7);

        /// <summary>
        /// Make a new table predicate, loading in rows from the specified csv
        /// </summary>
        /// <typeparam name="T1">Type of the first argument to the predicate</typeparam>
        /// <typeparam name="T2">Type of the second argument to the predicate</typeparam>
        /// <typeparam name="T3">Type of the third argument to the predicate</typeparam>
        /// <typeparam name="T4">Type of the fourth argument to the predicate</typeparam>
        /// <typeparam name="T5">Type of the fifth argument to the predicate</typeparam>
        /// <typeparam name="T6">Type of the sixth argument to the predicate</typeparam>
        /// <typeparam name="T7">Type of the seventh argument to the predicate</typeparam>
        /// <typeparam name="T8">Type of the eighth argument to the predicate</typeparam>
        /// <param name="name">Name for the predicate, for debugging purposes</param>
        /// <param name="path">Path to the CSV file</param>
        /// <param name="arg1">Variable to be used as the default first argument.</param>
        /// <param name="arg2">Variable to be used as the default second argument.</param>
        /// <param name="arg3">Variable to be used as the default third argument.</param>
        /// <param name="arg4">Variable to be used as the default fourth argument.</param>
        /// <param name="arg5">Variable to be used as the default fifth argument.</param>
        /// <param name="arg6">Variable to be used as the default sixth argument.</param>
        /// <param name="arg7">Variable to be used as the default seventh argument.</param>
        /// <param name="arg8">Variable to be used as the default eighth argument.</param>
        // ReSharper disable once UnusedMember.Global
        public static TablePredicate<T1, T2, T3, T4, T5, T6, T7, T8> FromCsv<T1, T2, T3, T4, T5, T6, T7, T8>(string name, string path, IColumnSpec<T1> arg1, IColumnSpec<T2> arg2, IColumnSpec<T3> arg3, IColumnSpec<T4> arg4, IColumnSpec<T5> arg5, IColumnSpec<T6> arg6, IColumnSpec<T7> arg7, IColumnSpec<T8> arg8)
            => TablePredicate<T1, T2, T3, T4, T5, T6, T7, T8>.FromCsv(name, path, arg1, arg2, arg3, arg4, arg5, arg6, arg7, arg8);

        /// <summary>
        /// Make a new table predicate, loading in rows from the specified csv
        /// </summary>
        /// <typeparam name="T1">Type of the first argument to the predicate</typeparam>
        /// <param name="path">Path to the CSV file</param>
        /// <param name="arg1">Variable to be used as the default first argument.</param>
        // ReSharper disable once UnusedMember.Global
        public static TablePredicate<T1> FromCsv<T1>(string path, IColumnSpec<T1> arg1)
            => TablePredicate<T1>.FromCsv(path, arg1);

        /// <summary>
        /// Make a new table predicate, loading in rows from the specified csv
        /// </summary>
        /// <typeparam name="T1">Type of the first argument to the predicate</typeparam>
        /// <typeparam name="T2">Type of the second argument to the predicate</typeparam>
        /// <param name="path">Path to the CSV file</param>
        /// <param name="arg1">Variable to be used as the default first argument.</param>
        /// <param name="arg2">Variable to be used as the default second argument.</param>
        // ReSharper disable once UnusedMember.Global
        public static TablePredicate<T1, T2> FromCsv<T1, T2>(string path, IColumnSpec<T1> arg1, IColumnSpec<T2> arg2)
            => TablePredicate<T1, T2>.FromCsv(path, arg1, arg2);

        /// <summary>
        /// Make a new table predicate, loading in rows from the specified csv
        /// </summary>
        /// <typeparam name="T1">Type of the first argument to the predicate</typeparam>
        /// <typeparam name="T2">Type of the second argument to the predicate</typeparam>
        /// <typeparam name="T3">Type of the third argument to the predicate</typeparam>
        /// <param name="path">Path to the CSV file</param>
        /// <param name="arg1">Variable to be used as the default first argument.</param>
        /// <param name="arg2">Variable to be used as the default second argument.</param>
        /// <param name="arg3">Variable to be used as the default third argument.</param>
        // ReSharper disable once UnusedMember.Global
        public static TablePredicate<T1, T2, T3> FromCsv<T1, T2, T3>(string path, IColumnSpec<T1> arg1, IColumnSpec<T2> arg2, IColumnSpec<T3> arg3)
            => TablePredicate<T1, T2, T3>.FromCsv(path, arg1, arg2, arg3);

        /// <summary>
        /// Make a new table predicate, loading in rows from the specified csv
        /// </summary>
        /// <typeparam name="T1">Type of the first argument to the predicate</typeparam>
        /// <typeparam name="T2">Type of the second argument to the predicate</typeparam>
        /// <typeparam name="T3">Type of the third argument to the predicate</typeparam>
        /// <typeparam name="T4">Type of the fourth argument to the predicate</typeparam>
        /// <param name="path">Path to the CSV file</param>
        /// <param name="arg1">Variable to be used as the default first argument.</param>
        /// <param name="arg2">Variable to be used as the default second argument.</param>
        /// <param name="arg3">Variable to be used as the default third argument.</param>
        /// <param name="arg4">Variable to be used as the default fourth argument.</param>
        // ReSharper disable once UnusedMember.Global
        public static TablePredicate<T1, T2, T3, T4> FromCsv<T1, T2, T3, T4>(string path, IColumnSpec<T1> arg1, IColumnSpec<T2> arg2, IColumnSpec<T3> arg3, IColumnSpec<T4> arg4)
            => TablePredicate<T1, T2, T3, T4>.FromCsv(path, arg1, arg2, arg3, arg4);

        /// <summary>
        /// Make a new table predicate, loading in rows from the specified csv
        /// </summary>
        /// <typeparam name="T1">Type of the first argument to the predicate</typeparam>
        /// <typeparam name="T2">Type of the second argument to the predicate</typeparam>
        /// <typeparam name="T3">Type of the third argument to the predicate</typeparam>
        /// <typeparam name="T4">Type of the fourth argument to the predicate</typeparam>
        /// <typeparam name="T5">Type of the fifth argument to the predicate</typeparam>
        /// <param name="path">Path to the CSV file</param>
        /// <param name="arg1">Variable to be used as the default first argument.</param>
        /// <param name="arg2">Variable to be used as the default second argument.</param>
        /// <param name="arg3">Variable to be used as the default third argument.</param>
        /// <param name="arg4">Variable to be used as the default fourth argument.</param>
        /// <param name="arg5">Variable to be used as the default fifth argument.</param>
        // ReSharper disable once UnusedMember.Global
        public static TablePredicate<T1, T2, T3, T4, T5> FromCsv<T1, T2, T3, T4, T5>(string path, IColumnSpec<T1> arg1, IColumnSpec<T2> arg2, IColumnSpec<T3> arg3, IColumnSpec<T4> arg4, IColumnSpec<T5> arg5)
            => TablePredicate<T1, T2, T3, T4, T5>.FromCsv(path, arg1, arg2, arg3, arg4, arg5);

        /// <summary>
        /// Make a new table predicate, loading in rows from the specified csv
        /// </summary>
        /// <typeparam name="T1">Type of the first argument to the predicate</typeparam>
        /// <typeparam name="T2">Type of the second argument to the predicate</typeparam>
        /// <typeparam name="T3">Type of the third argument to the predicate</typeparam>
        /// <typeparam name="T4">Type of the fourth argument to the predicate</typeparam>
        /// <typeparam name="T5">Type of the fifth argument to the predicate</typeparam>
        /// <typeparam name="T6">Type of the sixth argument to the predicate</typeparam>
        /// <param name="path">Path to the CSV file</param>
        /// <param name="arg1">Variable to be used as the default first argument.</param>
        /// <param name="arg2">Variable to be used as the default second argument.</param>
        /// <param name="arg3">Variable to be used as the default third argument.</param>
        /// <param name="arg4">Variable to be used as the default fourth argument.</param>
        /// <param name="arg5">Variable to be used as the default fifth argument.</param>
        /// <param name="arg6">Variable to be used as the default sixth argument.</param>
        // ReSharper disable once UnusedMember.Global
        public static TablePredicate<T1, T2, T3, T4, T5, T6> FromCsv<T1, T2, T3, T4, T5, T6>(string path, IColumnSpec<T1> arg1, IColumnSpec<T2> arg2, IColumnSpec<T3> arg3, IColumnSpec<T4> arg4, IColumnSpec<T5> arg5, IColumnSpec<T6> arg6)
            => TablePredicate<T1, T2, T3, T4, T5, T6>.FromCsv(path, arg1, arg2, arg3, arg4, arg5, arg6);

        /// <summary>
        /// Make a new table predicate, loading in rows from the specified csv
        /// </summary>
        /// <typeparam name="T1">Type of the first argument to the predicate</typeparam>
        /// <typeparam name="T2">Type of the second argument to the predicate</typeparam>
        /// <typeparam name="T3">Type of the third argument to the predicate</typeparam>
        /// <typeparam name="T4">Type of the fourth argument to the predicate</typeparam>
        /// <typeparam name="T5">Type of the fifth argument to the predicate</typeparam>
        /// <typeparam name="T6">Type of the sixth argument to the predicate</typeparam>
        /// <typeparam name="T7">Type of the seventh argument to the predicate</typeparam>
        /// <param name="path">Path to the CSV file</param>
        /// <param name="arg1">Variable to be used as the default first argument.</param>
        /// <param name="arg2">Variable to be used as the default second argument.</param>
        /// <param name="arg3">Variable to be used as the default third argument.</param>
        /// <param name="arg4">Variable to be used as the default fourth argument.</param>
        /// <param name="arg5">Variable to be used as the default fifth argument.</param>
        /// <param name="arg6">Variable to be used as the default sixth argument.</param>
        /// <param name="arg7">Variable to be used as the default seventh argument.</param>
        // ReSharper disable once UnusedMember.Global
        public static TablePredicate<T1, T2, T3, T4, T5, T6, T7> FromCsv<T1, T2, T3, T4, T5, T6, T7>(string path, IColumnSpec<T1> arg1, IColumnSpec<T2> arg2, IColumnSpec<T3> arg3, IColumnSpec<T4> arg4, IColumnSpec<T5> arg5, IColumnSpec<T6> arg6, IColumnSpec<T7> arg7)
            => TablePredicate<T1, T2, T3, T4, T5, T6, T7>.FromCsv(path, arg1, arg2, arg3, arg4, arg5, arg6, arg7);

        /// <summary>
        /// Make a new table predicate, loading in rows from the specified csv
        /// </summary>
        /// <typeparam name="T1">Type of the first argument to the predicate</typeparam>
        /// <typeparam name="T2">Type of the second argument to the predicate</typeparam>
        /// <typeparam name="T3">Type of the third argument to the predicate</typeparam>
        /// <typeparam name="T4">Type of the fourth argument to the predicate</typeparam>
        /// <typeparam name="T5">Type of the fifth argument to the predicate</typeparam>
        /// <typeparam name="T6">Type of the sixth argument to the predicate</typeparam>
        /// <typeparam name="T7">Type of the seventh argument to the predicate</typeparam>
        /// <typeparam name="T8">Type of the eighth argument to the predicate</typeparam>
        /// <param name="path">Path to the CSV file</param>
        /// <param name="arg1">Variable to be used as the default first argument.</param>
        /// <param name="arg2">Variable to be used as the default second argument.</param>
        /// <param name="arg3">Variable to be used as the default third argument.</param>
        /// <param name="arg4">Variable to be used as the default fourth argument.</param>
        /// <param name="arg5">Variable to be used as the default fifth argument.</param>
        /// <param name="arg6">Variable to be used as the default sixth argument.</param>
        /// <param name="arg7">Variable to be used as the default seventh argument.</param>
        /// <param name="arg8">Variable to be used as the default eighth argument.</param>
        // ReSharper disable once UnusedMember.Global
        public static TablePredicate<T1, T2, T3, T4, T5, T6, T7, T8> FromCsv<T1, T2, T3, T4, T5, T6, T7, T8>(string path, IColumnSpec<T1> arg1, IColumnSpec<T2> arg2, IColumnSpec<T3> arg3, IColumnSpec<T4> arg4, IColumnSpec<T5> arg5, IColumnSpec<T6> arg6, IColumnSpec<T7> arg7, IColumnSpec<T8> arg8)
            => TablePredicate<T1, T2, T3, T4, T5, T6, T7, T8>.FromCsv(path, arg1, arg2, arg3, arg4, arg5, arg6, arg7, arg8);
        #endregion

        #region Definition declaration sugar
        /// <summary>
        /// Creates a predicate that is true whenever the goals of the IfAndOnlyIf clause are true.
        /// Definitions are not computed as tables; they're replaced with the bodies of their IfAndOnlyIf clauses whenever they're called.
        /// </summary>
        /// <param name="name">Name of the predicate, for debugging purposes</param>
        /// <param name="arg1">Argument to the predicate</param>
        public static Definition<T1> Definition<T1>(string name, Var<T1> arg1) => new Definition<T1>(name, arg1);

        /// <summary>
        /// Creates a predicate that is true whenever the goals of the IfAndOnlyIf clause are true.
        /// Definitions are not computed as tables; they're replaced with the bodies of their IfAndOnlyIf clauses whenever they're called.
        /// </summary>
        /// <param name="name">Name of the predicate, for debugging purposes</param>
        /// <param name="arg1">First argument to the predicate</param>
        /// <param name="arg2">Second argument to the predicate</param>
        public static Definition<T1,T2> Definition<T1,T2>(string name, Var<T1> arg1, Var<T2> arg2) => new Definition<T1,T2>(name, arg1, arg2);
        /// <summary>
        /// Creates a predicate that is true whenever the goals of the IfAndOnlyIf clause are true.
        /// Definitions are not computed as tables; they're replaced with the bodies of their IfAndOnlyIf clauses whenever they're called.
        /// </summary>
        /// <param name="name">Name of the predicate, for debugging purposes</param>
        /// <param name="arg1">First argument to the predicate</param>
        /// <param name="arg2">Second argument to the predicate</param>
        /// <param name="arg3">Third argument to the predicate</param>
        // ReSharper disable once UnusedMember.Global
        public static Definition<T1,T2,T3> Definition<T1,T2,T3>(string name, Var<T1> arg1, Var<T2> arg2, Var<T3> arg3) => new Definition<T1,T2,T3>(name, arg1, arg2, arg3);
        /// <summary>
        /// Creates a predicate that is true whenever the goals of the IfAndOnlyIf clause are true.
        /// Definitions are not computed as tables; they're replaced with the bodies of their IfAndOnlyIf clauses whenever they're called.
        /// </summary>
        /// <param name="name">Name of the predicate, for debugging purposes</param>
        /// <param name="arg1">First argument to the predicate</param>
        /// <param name="arg2">Second argument to the predicate</param>
        /// <param name="arg3">Third argument to the predicate</param>
        /// <param name="arg4">Fourth argument to the predicate</param>
        // ReSharper disable once UnusedMember.Global
        public static Definition<T1,T2,T3,T4> Definition<T1,T2,T3,T4>(string name, Var<T1> arg1, Var<T2> arg2, Var<T3> arg3, Var<T4> arg4) 
            => new Definition<T1,T2,T3,T4>(name, arg1, arg2, arg3, arg4);
        /// <summary>
        /// Creates a predicate that is true whenever the goals of the IfAndOnlyIf clause are true.
        /// Definitions are not computed as tables; they're replaced with the bodies of their IfAndOnlyIf clauses whenever they're called.
        /// </summary>
        /// <param name="name">Name of the predicate, for debugging purposes</param>
        /// <param name="arg1">First argument to the predicate</param>
        /// <param name="arg2">Second argument to the predicate</param>
        /// <param name="arg3">Third argument to the predicate</param>
        /// <param name="arg4">Fourth argument to the predicate</param>
        /// <param name="arg5">Fifth argument to the predicate</param>
        // ReSharper disable once UnusedMember.Global
        public static Definition<T1,T2,T3,T4,T5> Definition<T1,T2,T3,T4,T5>(string name, Var<T1> arg1, Var<T2> arg2, Var<T3> arg3, Var<T4> arg4, Var<T5> arg5) 
            => new Definition<T1,T2,T3,T4,T5>(name, arg1, arg2, arg3, arg4, arg5);
        /// <summary>
        /// Creates a predicate that is true whenever the goals of the IfAndOnlyIf clause are true.
        /// Definitions are not computed as tables; they're replaced with the bodies of their IfAndOnlyIf clauses whenever they're called.
        /// </summary>
        /// <param name="name">Name of the predicate, for debugging purposes</param>
        /// <param name="arg1">First argument to the predicate</param>
        /// <param name="arg2">Second argument to the predicate</param>
        /// <param name="arg3">Third argument to the predicate</param>
        /// <param name="arg4">Fourth argument to the predicate</param>
        /// <param name="arg5">Fifth argument to the predicate</param>
        /// <param name="arg6">Sixth argument to the predicate</param>
        // ReSharper disable once UnusedMember.Global
        public static Definition<T1,T2,T3,T4,T5,T6> Definition<T1,T2,T3,T4,T5,T6>(string name, Var<T1> arg1, Var<T2> arg2, Var<T3> arg3, Var<T4> arg4, Var<T5> arg5, Var<T6> arg6) 
            => new Definition<T1,T2,T3,T4,T5,T6>(name, arg1, arg2, arg3, arg4, arg5, arg6);
        #endregion

        private static Func<T> BuildSafeMemberAccess<T>(object target, string property) => 
            (Func<T>)Delegate.CreateDelegate(typeof(Func<T>), target, 
                (target.GetType().GetProperty(property) ?? throw new MemberAccessException(
                    $"{property} property not found for type {target.GetType()}")
                ).GetMethod);

        #region PrimitiveTest declaration sugar
        /// <summary>
        /// Makes a PrimitiveTest where the bool Func is built from a property on the given type
        /// </summary>
        // ReSharper disable once UnusedMember.Global
        public static PrimitiveTest TestMember(object type, string property) => 
            new PrimitiveTest(property, BuildSafeMemberAccess<bool>(type, property));

        /// <summary>
        /// Makes a PrimitiveTest with the same name as the Func being passed in
        /// </summary>
        // ReSharper disable once UnusedMember.Global
        public static PrimitiveTest Test(Func<bool> fn) => new PrimitiveTest(fn.Method.Name, fn);
        /// <summary>
        /// Makes a PrimitiveTest with the given name
        /// </summary>
        // ReSharper disable once UnusedMember.Global
        public static PrimitiveTest Test(string name, Func<bool> fn) => new PrimitiveTest(name, fn);

        /// <summary>
        /// Makes a PrimitiveTest with the same name as the System.Predicate being passed in
        /// </summary>
        // ReSharper disable once UnusedMember.Global
        public static PrimitiveTest<TIn> TestMethod<TIn>(Func<TIn, bool> fn) => new PrimitiveTest<TIn>(fn.Method.Name, fn);
        /// <summary>
        /// Makes a PrimitiveTest with the given name
        /// </summary>
        // ReSharper disable once UnusedMember.Global
        public static PrimitiveTest<TIn> Test<TIn>(string name, Func<TIn, bool> fn) => new PrimitiveTest<TIn>(name, fn);
         

        //public static PrimitiveTest<TIn> TestMethod<TIn>(Func<TIn, bool> fn) => new PrimitiveTest<TIn>(fn.Method.Name, fn);
        //public static PrimitiveTest<TIn> Test<TIn>(string name, Func<TIn, bool> fn) => new PrimitiveTest<TIn>(name, fn);


        /// <summary>
        /// Makes a PrimitiveTest with the same name as the Func being passed in
        /// </summary>
        // ReSharper disable once UnusedMember.Global
        public static PrimitiveTest<TIn1, TIn2> TestMethod<TIn1, TIn2>(Func<TIn1, TIn2, bool> fn) => new PrimitiveTest<TIn1, TIn2>(fn.Method.Name, fn);
        /// <summary>
        /// Makes a PrimitiveTest with the given name
        /// </summary>
        // ReSharper disable once UnusedMember.Global
        public static PrimitiveTest<TIn1, TIn2> Test<TIn1, TIn2>(string name, Func<TIn1, TIn2, bool> fn) => new PrimitiveTest<TIn1, TIn2>(name, fn);

        /// <summary>
        /// Makes a PrimitiveTest with the same name as the Func being passed in
        /// </summary>
        // ReSharper disable once UnusedMember.Global
        public static PrimitiveTest<TIn1, TIn2, TIn3> TestMethod<TIn1, TIn2, TIn3>(Func<TIn1, TIn2, TIn3, bool> fn) => new PrimitiveTest<TIn1, TIn2, TIn3>(fn.Method.Name, fn);
        /// <summary>
        /// Makes a PrimitiveTest with the given name
        /// </summary>
        // ReSharper disable once UnusedMember.Global
        public static PrimitiveTest<TIn1, TIn2, TIn3> Test<TIn1, TIn2, TIn3>(string name, Func<TIn1, TIn2, TIn3, bool> fn) => new PrimitiveTest<TIn1, TIn2, TIn3>(name, fn);

        /// <summary>
        /// Makes a PrimitiveTest with the same name as the Func being passed in
        /// </summary>
        // ReSharper disable once UnusedMember.Global
        public static PrimitiveTest<TIn1, TIn2, TIn3, TIn4> TestMethod<TIn1, TIn2, TIn3, TIn4>(Func<TIn1, TIn2, TIn3, TIn4, bool> fn) => new PrimitiveTest<TIn1, TIn2, TIn3, TIn4>(fn.Method.Name, fn);
        /// <summary>
        /// Makes a PrimitiveTest with the given name
        /// </summary>
        // ReSharper disable once UnusedMember.Global
        public static PrimitiveTest<TIn1, TIn2, TIn3, TIn4> Test<TIn1, TIn2, TIn3, TIn4>(string name, Func<TIn1, TIn2, TIn3, TIn4, bool> fn) => new PrimitiveTest<TIn1, TIn2, TIn3, TIn4>(name, fn);

        /// <summary>
        /// Makes a PrimitiveTest with the same name as the Func being passed in
        /// </summary>
        // ReSharper disable once UnusedMember.Global
        public static PrimitiveTest<TIn1, TIn2, TIn3, TIn4, TIn5> TestMethod<TIn1, TIn2, TIn3, TIn4, TIn5>(Func<TIn1, TIn2, TIn3, TIn4, TIn5, bool> fn) => new PrimitiveTest<TIn1, TIn2, TIn3, TIn4, TIn5>(fn.Method.Name, fn);
        /// <summary>
        /// Makes a PrimitiveTest with the given name
        /// </summary>
        // ReSharper disable once UnusedMember.Global
        public static PrimitiveTest<TIn1, TIn2, TIn3, TIn4, TIn5> Test<TIn1, TIn2, TIn3, TIn4, TIn5>(string name, Func<TIn1, TIn2, TIn3, TIn4, TIn5, bool> fn) => new PrimitiveTest<TIn1, TIn2, TIn3, TIn4, TIn5>(name, fn);

        /// <summary>
        /// Makes a PrimitiveTest with the same name as the Func being passed in
        /// </summary>
        // ReSharper disable once UnusedMember.Global
        public static PrimitiveTest<TIn1, TIn2, TIn3, TIn4, TIn5, TIn6> TestMethod<TIn1, TIn2, TIn3, TIn4, TIn5, TIn6>(Func<TIn1, TIn2, TIn3, TIn4, TIn5, TIn6, bool> fn) => new PrimitiveTest<TIn1, TIn2, TIn3, TIn4, TIn5, TIn6>(fn.Method.Name, fn);
        /// <summary>
        /// Makes a PrimitiveTest with the given name
        /// </summary>
        // ReSharper disable once UnusedMember.Global
        public static PrimitiveTest<TIn1, TIn2, TIn3, TIn4, TIn5, TIn6> Test<TIn1, TIn2, TIn3, TIn4, TIn5, TIn6>(string name, Func<TIn1, TIn2, TIn3, TIn4, TIn5, TIn6, bool> fn) => new PrimitiveTest<TIn1, TIn2, TIn3, TIn4, TIn5, TIn6>(name, fn);

        /// <summary>
        /// Makes a PrimitiveTest with the same name as the Func being passed in
        /// </summary>
        // ReSharper disable once UnusedMember.Global
        public static PrimitiveTest<TIn1, TIn2, TIn3, TIn4, TIn5, TIn6, TIn7> TestMethod<TIn1, TIn2, TIn3, TIn4, TIn5, TIn6, TIn7>(Func<TIn1, TIn2, TIn3, TIn4, TIn5, TIn6, TIn7, bool> fn) => new PrimitiveTest<TIn1, TIn2, TIn3, TIn4, TIn5, TIn6, TIn7>(fn.Method.Name, fn);
        /// <summary>
        /// Makes a PrimitiveTest with the given name
        /// </summary>
        // ReSharper disable once UnusedMember.Global
        public static PrimitiveTest<TIn1, TIn2, TIn3, TIn4, TIn5, TIn6, TIn7> Test<TIn1, TIn2, TIn3, TIn4, TIn5, TIn6, TIn7>(string name, Func<TIn1, TIn2, TIn3, TIn4, TIn5, TIn6, TIn7, bool> fn) => new PrimitiveTest<TIn1, TIn2, TIn3, TIn4, TIn5, TIn6, TIn7>(name, fn);

        /// <summary>
        /// Makes a PrimitiveTest with the same name as the Func being passed in
        /// </summary>
        // ReSharper disable once UnusedMember.Global
        public static PrimitiveTest<TIn1, TIn2, TIn3, TIn4, TIn5, TIn6, TIn7, TIn8> TestMethod<TIn1, TIn2, TIn3, TIn4, TIn5, TIn6, TIn7, TIn8>(Func<TIn1, TIn2, TIn3, TIn4, TIn5, TIn6, TIn7, TIn8, bool> fn) => new PrimitiveTest<TIn1, TIn2, TIn3, TIn4, TIn5, TIn6, TIn7, TIn8>(fn.Method.Name, fn);
        /// <summary>
        /// Makes a PrimitiveTest with the given name
        /// </summary>
        // ReSharper disable once UnusedMember.Global
        public static PrimitiveTest<TIn1, TIn2, TIn3, TIn4, TIn5, TIn6, TIn7, TIn8> Test<TIn1, TIn2, TIn3, TIn4, TIn5, TIn6, TIn7, TIn8>(string name, Func<TIn1, TIn2, TIn3, TIn4, TIn5, TIn6, TIn7, TIn8, bool> fn) => new PrimitiveTest<TIn1, TIn2, TIn3, TIn4, TIn5, TIn6, TIn7, TIn8>(name, fn);
        #endregion

        #region Function declaration sugar
        /// <summary>
        /// Makes a Function where the Func T is built from a property on the given type
        /// </summary>
        // ReSharper disable once UnusedMember.Global
        public static Function<T> Member<T>(object type, string property, bool isPure = true) =>
            new Function<T>(property, BuildSafeMemberAccess<T>(type, property));
        /// <summary>
        /// Makes a Function where the Func T is built from a property on the given type and the name
        /// of the function is of the form: prependProperty
        /// </summary>
        // ReSharper disable once UnusedMember.Global
        public static Function<T> Member<T>(object type, string property, string prepend, bool isPure = true) =>
            new Function<T>($"{prepend}{property}", BuildSafeMemberAccess<T>(type, property), isPure);

        /// <summary>
        /// Makes a function that can be placed in functional expressions
        /// </summary>
        /// <param name="name">Name, for debugging purposes</param>
        /// <param name="fn">C# code implementing the function</param>
        /// <param name="isPure">True (default) if this function has no state or side effects</param>
        // ReSharper disable once UnusedMember.Global
        public static Function<T> Function<T>(string name, Func<T> fn, bool isPure = true) => new Function<T>(name, fn, isPure);
        /// <summary>
        /// Makes a Function with the same name as the Func being passed in
        /// </summary>
        // ReSharper disable once UnusedMember.Global
<<<<<<< HEAD
        public static Function<TOut> Method<TOut>(Func<TOut> fn) => new Function<TOut>(fn.Method.Name, fn);
=======
        public static Function<TIn> Method<TIn>(Func<TIn> fn, bool isPure = true) => new Function<TIn>(fn.Method.Name, fn, isPure);
>>>>>>> 5948b149

        /// <summary>
        /// Makes a function that can be placed in functional expressions
        /// </summary>
        /// <param name="name">Name, for debugging purposes</param>
        /// <param name="fn">C# code implementing the function</param>
        /// <param name="isPure">True (default) if this function has no state or side effects</param>
        public static Function<TIn, TOut> Function<TIn, TOut>(string name, Func<TIn, TOut> fn, bool isPure = true) => new Function<TIn, TOut>(name, fn, isPure);
        /// <summary>
        /// Makes a Function with the same name as the Func being passed in
        /// </summary>
        // ReSharper disable once UnusedMember.Global
        public static Function<TIn, TOut> Method<TIn, TOut>(Func<TIn, TOut> fn, bool isPure = true) => new Function<TIn, TOut>(fn.Method.Name, fn, isPure);

        /// <summary>
        /// Makes a function that can be placed in functional expressions
        /// </summary>
        /// <param name="name">Name, for debugging purposes</param>
        /// <param name="fn">C# code implementing the function</param>
        /// <param name="isPure">True (default) if this function has no state or side effects</param>
        // ReSharper disable once UnusedMember.Global
        public static Function<TIn1, TIn2, TOut> Function<TIn1, TIn2, TOut>(string name, Func<TIn1, TIn2, TOut> fn, bool isPure = true) => new Function<TIn1, TIn2, TOut>(name, fn, isPure);
        /// <summary>
        /// Makes a Function with the same name as the Func being passed in
        /// </summary>
        // ReSharper disable once UnusedMember.Global
        public static Function<TIn1, TIn2, TOut> Method<TIn1, TIn2, TOut>(Func<TIn1, TIn2, TOut> fn, bool isPure = true) => new Function<TIn1, TIn2, TOut>(fn.Method.Name, fn, isPure);
        
        /// <summary>
        /// Makes a function that can be placed in functional expressions
        /// </summary>
        /// <param name="name">Name, for debugging purposes</param>
        /// <param name="fn">C# code implementing the function</param>
        /// <param name="isPure">True (default) if this function has no state or side effects</param>
        // ReSharper disable once UnusedMember.Global
        public static Function<TIn1, TIn2, TIn3, TOut> Function<TIn1, TIn2, TIn3, TOut>(string name, Func<TIn1, TIn2, TIn3, TOut> fn, bool isPure = true) => new Function<TIn1, TIn2, TIn3, TOut>(name, fn, isPure);
        /// <summary>
        /// Makes a Function with the same name as the Func being passed in
        /// </summary>
        // ReSharper disable once UnusedMember.Global
        public static Function<TIn1, TIn2, TIn3, TOut> Method<TIn1, TIn2, TIn3, TOut>(Func<TIn1, TIn2, TIn3, TOut> fn, bool isPure = true) => new Function<TIn1, TIn2, TIn3, TOut>(fn.Method.Name, fn, isPure);
        
        /// <summary>
        /// Makes a function that can be placed in functional expressions
        /// </summary>
        /// <param name="name">Name, for debugging purposes</param>
        /// <param name="fn">C# code implementing the function</param>
        /// <param name="isPure">True (default) if this function has no state or side effects</param>
        // ReSharper disable once UnusedMember.Global
        public static Function<TIn1, TIn2, TIn3, TIn4, TOut> Function<TIn1, TIn2, TIn3, TIn4, TOut>(string name, Func<TIn1, TIn2, TIn3, TIn4, TOut> fn, bool isPure = true) => new Function<TIn1, TIn2, TIn3, TIn4, TOut>(name, fn, isPure);
        /// <summary>
        /// Makes a Function with the same name as the Func being passed in
        /// </summary>
        // ReSharper disable once UnusedMember.Global
        public static Function<TIn1, TIn2, TIn3, TIn4, TOut> Method<TIn1, TIn2, TIn3, TIn4, TOut>(Func<TIn1, TIn2, TIn3, TIn4, TOut> fn, bool isPure = true) => new Function<TIn1, TIn2, TIn3, TIn4, TOut>(fn.Method.Name, fn, isPure);
        
        /// <summary>
        /// Makes a function that can be placed in functional expressions
        /// </summary>
        /// <param name="name">Name, for debugging purposes</param>
        /// <param name="fn">C# code implementing the function</param>
        /// <param name="isPure">True (default) if this function has no state or side effects</param>
        // ReSharper disable once UnusedMember.Global
        public static Function<TIn1, TIn2, TIn3, TIn4, TIn5, TOut> Function<TIn1, TIn2, TIn3, TIn4, TIn5, TOut>(string name, Func<TIn1, TIn2, TIn3, TIn4, TIn5, TOut> fn, bool isPure = true) => new Function<TIn1, TIn2, TIn3, TIn4, TIn5, TOut>(name, fn, isPure);
        /// <summary>
        /// Makes a Function with the same name as the Func being passed in
        /// </summary>
        // ReSharper disable once UnusedMember.Global
        public static Function<TIn1, TIn2, TIn3, TIn4, TIn5, TOut> Method<TIn1, TIn2, TIn3, TIn4, TIn5, TOut>(Func<TIn1, TIn2, TIn3, TIn4, TIn5, TOut> fn, bool isPure = true) => new Function<TIn1, TIn2, TIn3, TIn4, TIn5, TOut>(fn.Method.Name, fn, isPure);
        
        /// <summary>
        /// Makes a function that can be placed in functional expressions
        /// </summary>
        /// <param name="name">Name, for debugging purposes</param>
        /// <param name="fn">C# code implementing the function</param>
        /// <param name="isPure">True (default) if this function has no state or side effects</param>
        // ReSharper disable once UnusedMember.Global
        public static Function<TIn1, TIn2, TIn3, TIn4, TIn5, TIn6, TOut> Function<TIn1, TIn2, TIn3, TIn4, TIn5, TIn6, TOut>(string name, Func<TIn1, TIn2, TIn3, TIn4, TIn5, TIn6, TOut> fn, bool isPure = true) => new Function<TIn1, TIn2, TIn3, TIn4, TIn5, TIn6, TOut>(name, fn, isPure);
        /// <summary>
        /// Makes a Function with the same name as the Func being passed in
        /// </summary>
        // ReSharper disable once UnusedMember.Global
        public static Function<TIn1, TIn2, TIn3, TIn4, TIn5, TIn6, TOut> Method<TIn1, TIn2, TIn3, TIn4, TIn5, TIn6, TOut>(Func<TIn1, TIn2, TIn3, TIn4, TIn5, TIn6, TOut> fn, bool isPure = true) => new Function<TIn1, TIn2, TIn3, TIn4, TIn5, TIn6, TOut>(fn.Method.Name, fn, isPure);
        
        /// <summary>
        /// Makes a function that can be placed in functional expressions
        /// </summary>
        /// <param name="name">Name, for debugging purposes</param>
        /// <param name="fn">C# code implementing the function</param>
        /// <param name="isPure">True (default) if this function has no state or side effects</param>
        // ReSharper disable once UnusedMember.Global
        public static Function<TIn1, TIn2, TIn3, TIn4, TIn5, TIn6, TIn7, TOut> Function<TIn1, TIn2, TIn3, TIn4, TIn5, TIn6, TIn7, TOut>(string name, Func<TIn1, TIn2, TIn3, TIn4, TIn5, TIn6, TIn7, TOut> fn, bool isPure = true) => new Function<TIn1, TIn2, TIn3, TIn4, TIn5, TIn6, TIn7, TOut>(name, fn, isPure);
        /// <summary>
        /// Makes a Function with the same name as the Func being passed in
        /// </summary>
        // ReSharper disable once UnusedMember.Global
        public static Function<TIn1, TIn2, TIn3, TIn4, TIn5, TIn6, TIn7, TOut> Method<TIn1, TIn2, TIn3, TIn4, TIn5, TIn6, TIn7, TOut>(Func<TIn1, TIn2, TIn3, TIn4, TIn5, TIn6, TIn7, TOut> fn, bool isPure = true) => new Function<TIn1, TIn2, TIn3, TIn4, TIn5, TIn6, TIn7, TOut>(fn.Method.Name, fn, isPure);

        #endregion

        #region Tuple Functions and Definitions
        // ReSharper disable UnusedMember.Global

        /// <summary>
        /// Assigns the input variable to the result of calling func with input
        /// </summary>
        public static Goal AssignToVar<T1, T2>(Var<T2> var, Function<T1, T2> func, Term<T1> input) => var == func[input];

        /// <summary>
        /// Create a definition that assigns the variable var to the output of func with input as input
        /// </summary>
        public static Definition<T1, T2> AssignToVar<T1, T2>(Var<T2> var, Function<T1, T2> func, Var<T1> input, string name) => 
            Definition(name, input, var).Is(AssignToVar(var, func, input));

        private static string RowName(Predicate predicate) => $"{predicate.Name}Row";
        private static string FromPredicate(string item, Predicate predicate) => $"{item}From{predicate.Name}";
        private static string VarFrom<T>(Var<T> var, Predicate predicate) => FromPredicate(var.Name, predicate);

        #region RowVariable
        /// <summary>
        /// Create a Var of type ValueTuple with the same types as those in the TablePredicate, using name
        /// or predicate.Name + Row of name is left null
        /// </summary>
        public static Var<(T1, T2)> RowVariable<T1, T2>(TablePredicate<T1, T2> predicate, string? name = null) => 
            new Var<(T1, T2)>(name ?? RowName(predicate));
        /// <inheritdoc cref="RowVariable{T1,T2}"/>
        public static Var<(T1, T2, T3)> RowVariable<T1, T2, T3>(
            TablePredicate<T1, T2, T3> predicate, string? name = null) => 
            new Var<(T1, T2, T3)>(name ?? RowName(predicate));
        /// <inheritdoc cref="RowVariable{T1,T2}"/>
        public static Var<(T1, T2, T3, T4)> RowVariable<T1, T2, T3, T4>(
            TablePredicate<T1, T2, T3, T4> predicate, string? name = null) => 
            new Var<(T1, T2, T3, T4)>(name ?? RowName(predicate));
        /// <inheritdoc cref="RowVariable{T1,T2}"/>
        public static Var<(T1, T2, T3, T4, T5)> RowVariable<T1, T2, T3, T4, T5>(
            TablePredicate<T1, T2, T3, T4, T5> predicate, string? name = null) => 
            new Var<(T1, T2, T3, T4, T5)>(name ?? RowName(predicate));
        /// <inheritdoc cref="RowVariable{T1,T2}"/>
        public static Var<(T1, T2, T3, T4, T5, T6)> RowVariable<T1, T2, T3, T4, T5, T6>(
            TablePredicate<T1, T2, T3, T4, T5, T6> predicate, string? name = null) => 
            new Var<(T1, T2, T3, T4, T5, T6)>(name ?? RowName(predicate));
        /// <inheritdoc cref="RowVariable{T1,T2}"/>
        public static Var<(T1, T2, T3, T4, T5, T6, T7)> RowVariable<T1, T2, T3, T4, T5, T6, T7>(
            TablePredicate<T1, T2, T3, T4, T5, T6, T7> predicate, string? name = null) => 
            new Var<(T1, T2, T3, T4, T5, T6, T7)>(name ?? RowName(predicate));
        /// <inheritdoc cref="RowVariable{T1,T2}"/>
        public static Var<(T1, T2, T3, T4, T5, T6, T7, T8)> RowVariable<T1, T2, T3, T4, T5, T6, T7, T8>(
            TablePredicate<T1, T2, T3, T4, T5, T6, T7, T8> predicate, string? name = null) => 
            new Var<(T1, T2, T3, T4, T5, T6, T7, T8)>(name ?? RowName(predicate));
        #endregion

        #region Item1
        // ***************************************** 2 column tables ****************************************
        /// <summary>
        /// Makes a function that gets `.Item#` from the passed in ValueTuple (where the tuple is the same
        /// type as a row in predicate). Can be given better name than Item#
        /// </summary>
        public static Function<(T1, T2), T1> Item1<T1, T2>(TablePredicate<T1, T2> predicate, string name = "Item1") =>
            Function<(T1, T2), T1>(FromPredicate(name, predicate), row => row.Item1);
        /// <summary>
        /// Makes a Definition that assigns the value of the .Item# Function called on a row from the predicate to
        /// the variable var. Uses default names for the Function, Row Variable, and Definition.
        /// </summary>
        public static Definition<(T1, T2), T1> Item1<T1, T2>(Var<T1> var, TablePredicate<T1, T2> predicate) =>
            AssignToVar(var, Item1(predicate), RowVariable(predicate), VarFrom(var, predicate));

        // ***************************************** 3 column tables ****************************************
        /// <inheritdoc cref="Item1{T1,T2}(TablePredicate{T1,T2}, string)"/>
        public static Function<(T1, T2, T3), T1> Item1<T1, T2, T3>(
            TablePredicate<T1, T2, T3> predicate, string name = "Item1") => 
            Function<(T1, T2, T3), T1>(FromPredicate(name, predicate), row => row.Item1);
        /// <inheritdoc cref="Item1{T1,T2}(Var{T1}, TablePredicate{T1,T2})"/>
        public static Definition<(T1, T2, T3), T1> Item1<T1, T2, T3>(
            Var<T1> var, TablePredicate<T1, T2, T3> predicate) =>
            AssignToVar(var, Item1(predicate), RowVariable(predicate), VarFrom(var, predicate));

        // ***************************************** 4 column tables ****************************************
        /// <inheritdoc cref="Item1{T1,T2}(TablePredicate{T1,T2}, string)"/>
        public static Function<(T1, T2, T3, T4), T1> Item1<T1, T2, T3, T4>(
            TablePredicate<T1, T2, T3, T4> predicate, string name = "Item1") => 
            Function<(T1, T2, T3, T4), T1>(FromPredicate(name, predicate), row => row.Item1);
        /// <inheritdoc cref="Item1{T1,T2}(Var{T1}, TablePredicate{T1,T2})"/>
        public static Definition<(T1, T2, T3, T4), T1> Item1<T1, T2, T3, T4>(
            Var<T1> var, TablePredicate<T1, T2, T3, T4> predicate) =>
            AssignToVar(var, Item1(predicate), RowVariable(predicate), VarFrom(var, predicate));

        // ***************************************** 5 column tables ****************************************
        /// <inheritdoc cref="Item1{T1,T2}(TablePredicate{T1,T2}, string)"/>
        public static Function<(T1, T2, T3, T4, T5), T1> Item1<T1, T2, T3, T4, T5>(
            TablePredicate<T1, T2, T3, T4, T5> predicate, string name = "Item1") => 
            Function<(T1, T2, T3, T4, T5), T1>(FromPredicate(name, predicate), row => row.Item1);
        /// <inheritdoc cref="Item1{T1,T2}(Var{T1}, TablePredicate{T1,T2})"/>
        public static Definition<(T1, T2, T3, T4, T5), T1> Item1<T1, T2, T3, T4, T5>(
            Var<T1> var, TablePredicate<T1, T2, T3, T4, T5> predicate) =>
            AssignToVar(var, Item1(predicate), RowVariable(predicate), VarFrom(var, predicate));

        // ***************************************** 6 column tables ****************************************
        /// <inheritdoc cref="Item1{T1,T2}(TablePredicate{T1,T2}, string)"/>
        public static Function<(T1, T2, T3, T4, T5, T6), T1> Item1<T1, T2, T3, T4, T5, T6>(
            TablePredicate<T1, T2, T3, T4, T5, T6> predicate, string name = "Item1") => 
            Function<(T1, T2, T3, T4, T5, T6), T1>(FromPredicate(name, predicate), row => row.Item1);
        /// <inheritdoc cref="Item1{T1,T2}(Var{T1}, TablePredicate{T1,T2})"/>
        public static Definition<(T1, T2, T3, T4, T5, T6), T1> Item1<T1, T2, T3, T4, T5, T6>(
            Var<T1> var, TablePredicate<T1, T2, T3, T4, T5, T6> predicate) =>
            AssignToVar(var, Item1(predicate), RowVariable(predicate), VarFrom(var, predicate));

        // ***************************************** 7 column tables ****************************************
        /// <inheritdoc cref="Item1{T1,T2}(TablePredicate{T1,T2}, string)"/>
        public static Function<(T1, T2, T3, T4, T5, T6, T7), T1> Item1<T1, T2, T3, T4, T5, T6, T7>(
            TablePredicate<T1, T2, T3, T4, T5, T6, T7> predicate, string name = "Item1") =>
            Function<(T1, T2, T3, T4, T5, T6, T7), T1>(FromPredicate(name, predicate), row => row.Item1);
        /// <inheritdoc cref="Item1{T1,T2}(Var{T1}, TablePredicate{T1,T2})"/>
        public static Definition<(T1, T2, T3, T4, T5, T6, T7), T1> Item1<T1, T2, T3, T4, T5, T6, T7>(
            Var<T1> var, TablePredicate<T1, T2, T3, T4, T5, T6, T7> predicate) =>
            AssignToVar(var, Item1(predicate), RowVariable(predicate), VarFrom(var, predicate));

        // ***************************************** 8 column tables ****************************************
        /// <inheritdoc cref="Item1{T1,T2}(TablePredicate{T1,T2}, string)"/>
        public static Function<(T1, T2, T3, T4, T5, T6, T7, T8), T1> Item1<T1, T2, T3, T4, T5, T6, T7, T8>(
            TablePredicate<T1, T2, T3, T4, T5, T6, T7, T8> predicate, string name = "Item1") =>
            Function<(T1, T2, T3, T4, T5, T6, T7, T8), T1>(FromPredicate(name, predicate), row => row.Item1);
        /// <inheritdoc cref="Item1{T1,T2}(Var{T1}, TablePredicate{T1,T2})"/>
        public static Definition<(T1, T2, T3, T4, T5, T6, T7, T8), T1> Item1<T1, T2, T3, T4, T5, T6, T7, T8>(
            Var<T1> var, TablePredicate<T1, T2, T3, T4, T5, T6, T7, T8> predicate) =>
            AssignToVar(var, Item1(predicate), RowVariable(predicate), VarFrom(var, predicate));
        #endregion

        #region Item2
        // ***************************************** 2 column tables ****************************************
        /// <inheritdoc cref="Item1{T1,T2}(TablePredicate{T1,T2}, string)"/>
        public static Function<(T1, T2), T2> Item2<T1, T2>(TablePredicate<T1, T2> predicate, string name = "Item2") => 
            Function<(T1, T2), T2>(FromPredicate(name, predicate), row => row.Item2);
        /// <inheritdoc cref="Item1{T1,T2}(Var{T1}, TablePredicate{T1,T2})"/>
        public static Definition<(T1, T2), T2> Item2<T1, T2>(Var<T2> var, TablePredicate<T1, T2> predicate) =>
            AssignToVar(var, Item2(predicate), RowVariable(predicate), VarFrom(var, predicate));

        // ***************************************** 3 column tables ****************************************
        /// <inheritdoc cref="Item1{T1,T2}(TablePredicate{T1,T2}, string)"/>
        public static Function<(T1, T2, T3), T2> Item2<T1, T2, T3>(
            TablePredicate<T1, T2, T3> predicate, string name = "Item2") => 
            Function<(T1, T2, T3), T2>(FromPredicate(name, predicate), row => row.Item2);
        /// <inheritdoc cref="Item1{T1,T2}(Var{T1}, TablePredicate{T1,T2})"/>
        public static Definition<(T1, T2, T3), T2> Item2<T1, T2, T3>(
            Var<T2> var, TablePredicate<T1, T2, T3> predicate) =>
            AssignToVar(var, Item2(predicate), RowVariable(predicate), VarFrom(var, predicate));

        // ***************************************** 4 column tables ****************************************
        /// <inheritdoc cref="Item1{T1,T2}(TablePredicate{T1,T2}, string)"/>
        public static Function<(T1, T2, T3, T4), T2> Item2<T1, T2, T3, T4>(
            TablePredicate<T1, T2, T3, T4> predicate, string name = "Item2") => 
            Function<(T1, T2, T3, T4), T2>(FromPredicate(name, predicate), row => row.Item2);
        /// <inheritdoc cref="Item1{T1,T2}(Var{T1}, TablePredicate{T1,T2})"/>
        public static Definition<(T1, T2, T3, T4), T2> Item2<T1, T2, T3, T4>(
            Var<T2> var, TablePredicate<T1, T2, T3, T4> predicate) =>
            AssignToVar(var, Item2(predicate), RowVariable(predicate), VarFrom(var, predicate));

        // ***************************************** 5 column tables ****************************************
        /// <inheritdoc cref="Item1{T1,T2}(TablePredicate{T1,T2}, string)"/>
        public static Function<(T1, T2, T3, T4, T5), T2> Item2<T1, T2, T3, T4, T5>(
            TablePredicate<T1, T2, T3, T4, T5> predicate, string name = "Item2") => 
            Function<(T1, T2, T3, T4, T5), T2>(FromPredicate(name, predicate), row => row.Item2);
        /// <inheritdoc cref="Item1{T1,T2}(Var{T1}, TablePredicate{T1,T2})"/>
        public static Definition<(T1, T2, T3, T4, T5), T2> Item2<T1, T2, T3, T4, T5>(
            Var<T2> var, TablePredicate<T1, T2, T3, T4, T5> predicate) =>
            AssignToVar(var, Item2(predicate), RowVariable(predicate), VarFrom(var, predicate));

        // ***************************************** 6 column tables ****************************************
        /// <inheritdoc cref="Item1{T1,T2}(TablePredicate{T1,T2}, string)"/>
        public static Function<(T1, T2, T3, T4, T5, T6), T2> Item2<T1, T2, T3, T4, T5, T6>(
            TablePredicate<T1, T2, T3, T4, T5, T6> predicate, string name = "Item2") => 
            Function<(T1, T2, T3, T4, T5, T6), T2>(FromPredicate(name, predicate), row => row.Item2);
        /// <inheritdoc cref="Item1{T1,T2}(Var{T1}, TablePredicate{T1,T2})"/>
        public static Definition<(T1, T2, T3, T4, T5, T6), T2> Item2<T1, T2, T3, T4, T5, T6>(
            Var<T2> var, TablePredicate<T1, T2, T3, T4, T5, T6> predicate) =>
            AssignToVar(var, Item2(predicate), RowVariable(predicate), VarFrom(var, predicate));

        // ***************************************** 7 column tables ****************************************
        /// <inheritdoc cref="Item1{T1,T2}(TablePredicate{T1,T2}, string)"/>
        public static Function<(T1, T2, T3, T4, T5, T6, T7), T2> Item2<T1, T2, T3, T4, T5, T6, T7>(
            TablePredicate<T1, T2, T3, T4, T5, T6, T7> predicate, string name = "Item2") => 
            Function<(T1, T2, T3, T4, T5, T6, T7), T2>(FromPredicate(name, predicate), row => row.Item2);
        /// <inheritdoc cref="Item1{T1,T2}(Var{T1}, TablePredicate{T1,T2})"/>
        public static Definition<(T1, T2, T3, T4, T5, T6, T7), T2> Item2<T1, T2, T3, T4, T5, T6, T7>(
            Var<T2> var, TablePredicate<T1, T2, T3, T4, T5, T6, T7> predicate) =>
            AssignToVar(var, Item2(predicate), RowVariable(predicate), VarFrom(var, predicate));

        // ***************************************** 8 column tables ****************************************
        /// <inheritdoc cref="Item1{T1,T2}(TablePredicate{T1,T2}, string)"/>
        public static Function<(T1, T2, T3, T4, T5, T6, T7, T8), T2> Item2<T1, T2, T3, T4, T5, T6, T7, T8>(
            TablePredicate<T1, T2, T3, T4, T5, T6, T7, T8> predicate, string name = "Item2") => 
            Function<(T1, T2, T3, T4, T5, T6, T7, T8), T2>(FromPredicate(name, predicate), row => row.Item2);
        /// <inheritdoc cref="Item1{T1,T2}(Var{T1}, TablePredicate{T1,T2})"/>
        public static Definition<(T1, T2, T3, T4, T5, T6, T7, T8), T2> Item2<T1, T2, T3, T4, T5, T6, T7, T8>(
            Var<T2> var, TablePredicate<T1, T2, T3, T4, T5, T6, T7, T8> predicate) =>
            AssignToVar(var, Item2(predicate), RowVariable(predicate), VarFrom(var, predicate));
        #endregion

        #region Item3
        // ***************************************** 3 column tables ****************************************
        /// <inheritdoc cref="Item1{T1,T2}(TablePredicate{T1,T2}, string)"/>
        public static Function<(T1, T2, T3), T3> Item3<T1, T2, T3>(
            TablePredicate<T1, T2, T3> predicate, string name = "Item3") =>
            Function<(T1, T2, T3), T3>(FromPredicate(name, predicate), row => row.Item3);
        /// <inheritdoc cref="Item1{T1,T2}(Var{T1}, TablePredicate{T1,T2})"/>
        public static Definition<(T1, T2, T3), T3> Item3<T1, T2, T3>(Var<T3> var, TablePredicate<T1, T2, T3> predicate) =>
            AssignToVar(var, Item3(predicate), RowVariable(predicate), VarFrom(var, predicate));

        // ***************************************** 4 column tables ****************************************
        /// <inheritdoc cref="Item1{T1,T2}(TablePredicate{T1,T2}, string)"/>
        public static Function<(T1, T2, T3, T4), T3> Item3<T1, T2, T3, T4>(
            TablePredicate<T1, T2, T3, T4> predicate, string name = "Item3") =>
            Function<(T1, T2, T3, T4), T3>(FromPredicate(name, predicate), row => row.Item3);
        /// <inheritdoc cref="Item1{T1,T2}(Var{T1}, TablePredicate{T1,T2})"/>
        public static Definition<(T1, T2, T3, T4), T3> Item3<T1, T2, T3, T4>(
            Var<T3> var, TablePredicate<T1, T2, T3, T4> predicate) =>
            AssignToVar(var, Item3(predicate), RowVariable(predicate), VarFrom(var, predicate));

        // ***************************************** 5 column tables ****************************************
        /// <inheritdoc cref="Item1{T1,T2}(TablePredicate{T1,T2}, string)"/>
        public static Function<(T1, T2, T3, T4, T5), T3> Item3<T1, T2, T3, T4, T5>(
            TablePredicate<T1, T2, T3, T4, T5> predicate, string name = "Item3") =>
            Function<(T1, T2, T3, T4, T5), T3>(FromPredicate(name, predicate), row => row.Item3);
        /// <inheritdoc cref="Item1{T1,T2}(Var{T1}, TablePredicate{T1,T2})"/>
        public static Definition<(T1, T2, T3, T4, T5), T3> Item3<T1, T2, T3, T4, T5>(
            Var<T3> var, TablePredicate<T1, T2, T3, T4, T5> predicate) =>
            AssignToVar(var, Item3(predicate), RowVariable(predicate), VarFrom(var, predicate));

        // ***************************************** 6 column tables ****************************************
        /// <inheritdoc cref="Item1{T1,T2}(TablePredicate{T1,T2}, string)"/>
        public static Function<(T1, T2, T3, T4, T5, T6), T3> Item3<T1, T2, T3, T4, T5, T6>(
            TablePredicate<T1, T2, T3, T4, T5, T6> predicate, string name = "Item3") =>
            Function<(T1, T2, T3, T4, T5, T6), T3>(FromPredicate(name, predicate), row => row.Item3);
        /// <inheritdoc cref="Item1{T1,T2}(Var{T1}, TablePredicate{T1,T2})"/>
        public static Definition<(T1, T2, T3, T4, T5, T6), T3> Item3<T1, T2, T3, T4, T5, T6>(
            Var<T3> var, TablePredicate<T1, T2, T3, T4, T5, T6> predicate) =>
            AssignToVar(var, Item3(predicate), RowVariable(predicate), VarFrom(var, predicate));

        // ***************************************** 7 column tables ****************************************
        /// <inheritdoc cref="Item1{T1,T2}(TablePredicate{T1,T2}, string)"/>
        public static Function<(T1, T2, T3, T4, T5, T6, T7), T3> Item3<T1, T2, T3, T4, T5, T6, T7>(
            TablePredicate<T1, T2, T3, T4, T5, T6, T7> predicate, string name = "Item3") =>
            Function<(T1, T2, T3, T4, T5, T6, T7), T3>(FromPredicate(name, predicate), row => row.Item3);
        /// <inheritdoc cref="Item1{T1,T2}(Var{T1}, TablePredicate{T1,T2})"/>
        public static Definition<(T1, T2, T3, T4, T5, T6, T7), T3> Item3<T1, T2, T3, T4, T5, T6, T7>(
            Var<T3> var, TablePredicate<T1, T2, T3, T4, T5, T6, T7> predicate) =>
            AssignToVar(var, Item3(predicate), RowVariable(predicate), VarFrom(var, predicate));

        // ***************************************** 8 column tables ****************************************
        /// <inheritdoc cref="Item1{T1,T2}(TablePredicate{T1,T2}, string)"/>
        public static Function<(T1, T2, T3, T4, T5, T6, T7, T8), T3> Item3<T1, T2, T3, T4, T5, T6, T7, T8>(
            TablePredicate<T1, T2, T3, T4, T5, T6, T7, T8> predicate, string name = "Item3") =>
            Function<(T1, T2, T3, T4, T5, T6, T7, T8), T3>(FromPredicate(name, predicate), row => row.Item3);
        /// <inheritdoc cref="Item1{T1,T2}(Var{T1}, TablePredicate{T1,T2})"/>
        public static Definition<(T1, T2, T3, T4, T5, T6, T7, T8), T3> Item3<T1, T2, T3, T4, T5, T6, T7, T8>(
            Var<T3> var, TablePredicate<T1, T2, T3, T4, T5, T6, T7, T8> predicate) =>
            AssignToVar(var, Item3(predicate), RowVariable(predicate), VarFrom(var, predicate));
        #endregion

        #region Item4
        // ***************************************** 4 column tables ****************************************
        /// <inheritdoc cref="Item1{T1,T2}(TablePredicate{T1,T2}, string)"/>
        public static Function<(T1, T2, T3, T4), T4> Item4<T1, T2, T3, T4>(
            TablePredicate<T1, T2, T3, T4> predicate, string name = "Item4") => 
            Function<(T1, T2, T3, T4), T4>(FromPredicate(name, predicate), row => row.Item4);
        /// <inheritdoc cref="Item1{T1,T2}(Var{T1}, TablePredicate{T1,T2})"/>
        public static Definition<(T1, T2, T3, T4), T4> Item4<T1, T2, T3, T4>(
            Var<T4> var, TablePredicate<T1, T2, T3, T4> predicate) =>
            AssignToVar(var, Item4(predicate), RowVariable(predicate), VarFrom(var, predicate));

        // ***************************************** 5 column tables ****************************************
        /// <inheritdoc cref="Item1{T1,T2}(TablePredicate{T1,T2}, string)"/>
        public static Function<(T1, T2, T3, T4, T5), T4> Item4<T1, T2, T3, T4, T5>(
            TablePredicate<T1, T2, T3, T4, T5> predicate, string name = "Item4") => 
            Function<(T1, T2, T3, T4, T5), T4>(FromPredicate(name, predicate), row => row.Item4);
        /// <inheritdoc cref="Item1{T1,T2}(Var{T1}, TablePredicate{T1,T2})"/>
        public static Definition<(T1, T2, T3, T4, T5), T4> Item4<T1, T2, T3, T4, T5>(
            Var<T4> var, TablePredicate<T1, T2, T3, T4, T5> predicate) =>
            AssignToVar(var, Item4(predicate), RowVariable(predicate), VarFrom(var, predicate));

        // ***************************************** 6 column tables ****************************************
        /// <inheritdoc cref="Item1{T1,T2}(TablePredicate{T1,T2}, string)"/>
        public static Function<(T1, T2, T3, T4, T5, T6), T4> Item4<T1, T2, T3, T4, T5, T6>(
            TablePredicate<T1, T2, T3, T4, T5, T6> predicate, string name = "Item4") => 
            Function<(T1, T2, T3, T4, T5, T6), T4>(FromPredicate(name, predicate), row => row.Item4);
        /// <inheritdoc cref="Item1{T1,T2}(Var{T1}, TablePredicate{T1,T2})"/>
        public static Definition<(T1, T2, T3, T4, T5, T6), T4> Item4<T1, T2, T3, T4, T5, T6>(
            Var<T4> var, TablePredicate<T1, T2, T3, T4, T5, T6> predicate) =>
            AssignToVar(var, Item4(predicate), RowVariable(predicate), VarFrom(var, predicate));

        // ***************************************** 7 column tables ****************************************
        /// <inheritdoc cref="Item1{T1,T2}(TablePredicate{T1,T2}, string)"/>
        public static Function<(T1, T2, T3, T4, T5, T6, T7), T4> Item4<T1, T2, T3, T4, T5, T6, T7>(
            TablePredicate<T1, T2, T3, T4, T5, T6, T7> predicate, string name = "Item4") => 
            Function<(T1, T2, T3, T4, T5, T6, T7), T4>(FromPredicate(name, predicate), row => row.Item4);
        /// <inheritdoc cref="Item1{T1,T2}(Var{T1}, TablePredicate{T1,T2})"/>
        public static Definition<(T1, T2, T3, T4, T5, T6, T7), T4> Item4<T1, T2, T3, T4, T5, T6, T7>(
            Var<T4> var, TablePredicate<T1, T2, T3, T4, T5, T6, T7> predicate) =>
            AssignToVar(var, Item4(predicate), RowVariable(predicate), VarFrom(var, predicate));

        // ***************************************** 8 column tables ****************************************
        /// <inheritdoc cref="Item1{T1,T2}(TablePredicate{T1,T2}, string)"/>
        public static Function<(T1, T2, T3, T4, T5, T6, T7, T8), T4> Item4<T1, T2, T3, T4, T5, T6, T7, T8>(
            TablePredicate<T1, T2, T3, T4, T5, T6, T7, T8> predicate, string name = "Item4") => 
            Function<(T1, T2, T3, T4, T5, T6, T7, T8), T4>(FromPredicate(name, predicate), row => row.Item4);
        /// <inheritdoc cref="Item1{T1,T2}(Var{T1}, TablePredicate{T1,T2})"/>
        public static Definition<(T1, T2, T3, T4, T5, T6, T7, T8), T4> Item4<T1, T2, T3, T4, T5, T6, T7, T8>(
            Var<T4> var, TablePredicate<T1, T2, T3, T4, T5, T6, T7, T8> predicate) =>
            AssignToVar(var, Item4(predicate), RowVariable(predicate), VarFrom(var, predicate));
        #endregion

        #region Item5
        // ***************************************** 5 column tables ****************************************
        /// <inheritdoc cref="Item1{T1,T2}(TablePredicate{T1,T2}, string)"/>
        public static Function<(T1, T2, T3, T4, T5), T5> Item5<T1, T2, T3, T4, T5>(
            TablePredicate<T1, T2, T3, T4, T5> predicate, string name = "Item5") =>
            Function<(T1, T2, T3, T4, T5), T5>(FromPredicate(name, predicate), row => row.Item5);
        /// <inheritdoc cref="Item1{T1,T2}(Var{T1}, TablePredicate{T1,T2})"/>
        public static Definition<(T1, T2, T3, T4, T5), T5> Item5<T1, T2, T3, T4, T5>(
            Var<T5> var, TablePredicate<T1, T2, T3, T4, T5> predicate) =>
            AssignToVar(var, Item5(predicate), RowVariable(predicate), VarFrom(var, predicate));

        // ***************************************** 6 column tables ****************************************
        /// <inheritdoc cref="Item1{T1,T2}(TablePredicate{T1,T2}, string)"/>
        public static Function<(T1, T2, T3, T4, T5, T6), T5> Item5<T1, T2, T3, T4, T5, T6>(
            TablePredicate<T1, T2, T3, T4, T5, T6> predicate, string name = "Item5") =>
            Function<(T1, T2, T3, T4, T5, T6), T5>(FromPredicate(name, predicate), row => row.Item5);
        /// <inheritdoc cref="Item1{T1,T2}(Var{T1}, TablePredicate{T1,T2})"/>
        public static Definition<(T1, T2, T3, T4, T5, T6), T5> Item5<T1, T2, T3, T4, T5, T6>(
            Var<T5> var, TablePredicate<T1, T2, T3, T4, T5, T6> predicate) =>
            AssignToVar(var, Item5(predicate), RowVariable(predicate), VarFrom(var, predicate));

        // ***************************************** 7 column tables ****************************************
        /// <inheritdoc cref="Item1{T1,T2}(TablePredicate{T1,T2}, string)"/>
        public static Function<(T1, T2, T3, T4, T5, T6, T7), T5> Item5<T1, T2, T3, T4, T5, T6, T7>(
            TablePredicate<T1, T2, T3, T4, T5, T6, T7> predicate, string name = "Item5") =>
            Function<(T1, T2, T3, T4, T5, T6, T7), T5>(FromPredicate(name, predicate), row => row.Item5);
        /// <inheritdoc cref="Item1{T1,T2}(Var{T1}, TablePredicate{T1,T2})"/>
        public static Definition<(T1, T2, T3, T4, T5, T6, T7), T5> Item5<T1, T2, T3, T4, T5, T6, T7>(
            Var<T5> var, TablePredicate<T1, T2, T3, T4, T5, T6, T7> predicate) =>
            AssignToVar(var, Item5(predicate), RowVariable(predicate), VarFrom(var, predicate));

        // ***************************************** 8 column tables ****************************************
        /// <inheritdoc cref="Item1{T1,T2}(TablePredicate{T1,T2}, string)"/>
        public static Function<(T1, T2, T3, T4, T5, T6, T7, T8), T5> Item5<T1, T2, T3, T4, T5, T6, T7, T8>(
            TablePredicate<T1, T2, T3, T4, T5, T6, T7, T8> predicate, string name = "Item5") => 
            Function<(T1, T2, T3, T4, T5, T6, T7, T8), T5>(FromPredicate(name, predicate), row => row.Item5);
        /// <inheritdoc cref="Item1{T1,T2}(Var{T1}, TablePredicate{T1,T2})"/>
        public static Definition<(T1, T2, T3, T4, T5, T6, T7, T8), T5> Item5<T1, T2, T3, T4, T5, T6, T7, T8>(
            Var<T5> var, TablePredicate<T1, T2, T3, T4, T5, T6, T7, T8> predicate) =>
            AssignToVar(var, Item5(predicate), RowVariable(predicate), VarFrom(var, predicate));
        #endregion

        #region Item6
        // ***************************************** 6 column tables ****************************************
        /// <inheritdoc cref="Item1{T1,T2}(TablePredicate{T1,T2}, string)"/>
        public static Function<(T1, T2, T3, T4, T5, T6), T6> Item6<T1, T2, T3, T4, T5, T6>(
            TablePredicate<T1, T2, T3, T4, T5, T6> predicate, string name = "Item6") =>
            Function<(T1, T2, T3, T4, T5, T6), T6>(FromPredicate(name, predicate), row => row.Item6);
        /// <inheritdoc cref="Item1{T1,T2}(Var{T1}, TablePredicate{T1,T2})"/>
        public static Definition<(T1, T2, T3, T4, T5, T6), T6> Item6<T1, T2, T3, T4, T5, T6>(
            Var<T6> var, TablePredicate<T1, T2, T3, T4, T5, T6> predicate) =>
            AssignToVar(var, Item6(predicate), RowVariable(predicate), VarFrom(var, predicate));

        // ***************************************** 7 column tables ****************************************
        /// <inheritdoc cref="Item1{T1,T2}(TablePredicate{T1,T2}, string)"/>
        public static Function<(T1, T2, T3, T4, T5, T6, T7), T6> Item6<T1, T2, T3, T4, T5, T6, T7>(
            TablePredicate<T1, T2, T3, T4, T5, T6, T7> predicate, string name = "Item6") =>
            Function<(T1, T2, T3, T4, T5, T6, T7), T6>(FromPredicate(name, predicate), row => row.Item6);
        /// <inheritdoc cref="Item1{T1,T2}(Var{T1}, TablePredicate{T1,T2})"/>
        public static Definition<(T1, T2, T3, T4, T5, T6, T7), T6> Item6<T1, T2, T3, T4, T5, T6, T7>(
            Var<T6> var, TablePredicate<T1, T2, T3, T4, T5, T6, T7> predicate) =>
            AssignToVar(var, Item6(predicate), RowVariable(predicate), VarFrom(var, predicate));

        // ***************************************** 8 column tables ****************************************
        /// <inheritdoc cref="Item1{T1,T2}(TablePredicate{T1,T2}, string)"/>
        public static Function<(T1, T2, T3, T4, T5, T6, T7, T8), T6> Item6<T1, T2, T3, T4, T5, T6, T7, T8>(
            TablePredicate<T1, T2, T3, T4, T5, T6, T7, T8> predicate, string name = "Item6") =>
            Function<(T1, T2, T3, T4, T5, T6, T7, T8), T6>(FromPredicate(name, predicate), row => row.Item6);
        /// <inheritdoc cref="Item1{T1,T2}(Var{T1}, TablePredicate{T1,T2})"/>
        public static Definition<(T1, T2, T3, T4, T5, T6, T7, T8), T6> Item6<T1, T2, T3, T4, T5, T6, T7, T8>(
            Var<T6> var, TablePredicate<T1, T2, T3, T4, T5, T6, T7, T8> predicate) =>
            AssignToVar(var, Item6(predicate), RowVariable(predicate), VarFrom(var, predicate));
        #endregion

        #region Item7
        // ***************************************** 7 column tables ****************************************
        /// <inheritdoc cref="Item1{T1,T2}(TablePredicate{T1,T2}, string)"/>
        public static Function<(T1, T2, T3, T4, T5, T6, T7), T7> Item7<T1, T2, T3, T4, T5, T6, T7>(
            TablePredicate<T1, T2, T3, T4, T5, T6, T7> predicate, string name = "Item7") =>
            Function<(T1, T2, T3, T4, T5, T6, T7), T7>(FromPredicate(name, predicate), row => row.Item7);
        /// <inheritdoc cref="Item1{T1,T2}(Var{T1}, TablePredicate{T1,T2})"/>
        public static Definition<(T1, T2, T3, T4, T5, T6, T7), T7> Item7<T1, T2, T3, T4, T5, T6, T7>(
            Var<T7> var, TablePredicate<T1, T2, T3, T4, T5, T6, T7> predicate) =>
            AssignToVar(var, Item7(predicate), RowVariable(predicate), VarFrom(var, predicate));

        // ***************************************** 8 column tables ****************************************
        /// <inheritdoc cref="Item1{T1,T2}(TablePredicate{T1,T2}, string)"/>
        public static Function<(T1, T2, T3, T4, T5, T6, T7, T8), T7> Item7<T1, T2, T3, T4, T5, T6, T7, T8>(
            TablePredicate<T1, T2, T3, T4, T5, T6, T7, T8> predicate, string name = "Item7") =>
            Function<(T1, T2, T3, T4, T5, T6, T7, T8), T7>(FromPredicate(name, predicate), row => row.Item7);
        /// <inheritdoc cref="Item1{T1,T2}(Var{T1}, TablePredicate{T1,T2})"/>
        public static Definition<(T1, T2, T3, T4, T5, T6, T7, T8), T7> Item7<T1, T2, T3, T4, T5, T6, T7, T8>(
            Var<T7> var, TablePredicate<T1, T2, T3, T4, T5, T6, T7, T8> predicate) =>
            AssignToVar(var, Item7(predicate), RowVariable(predicate), VarFrom(var, predicate));
        #endregion

        #region Item8
        // ***************************************** 8 column tables ****************************************
        /// <inheritdoc cref="Item1{T1,T2}(TablePredicate{T1,T2}, string)"/>
        public static Function<(T1, T2, T3, T4, T5, T6, T7, T8), T8> Item8<T1, T2, T3, T4, T5, T6, T7, T8>(
            TablePredicate<T1, T2, T3, T4, T5, T6, T7, T8> predicate, string name = "Item8") =>
            Function<(T1, T2, T3, T4, T5, T6, T7, T8), T8>(FromPredicate(name, predicate), row => row.Item8);
        /// <inheritdoc cref="Item1{T1,T2}(Var{T1}, TablePredicate{T1,T2})"/>
        public static Definition<(T1, T2, T3, T4, T5, T6, T7, T8), T8> Item8<T1, T2, T3, T4, T5, T6, T7, T8>(
            Var<T8> var, TablePredicate<T1, T2, T3, T4, T5, T6, T7, T8> predicate) =>
            AssignToVar(var, Item8(predicate), RowVariable(predicate), VarFrom(var, predicate));
        #endregion

        // ReSharper restore UnusedMember.Global
        #endregion

    }
}<|MERGE_RESOLUTION|>--- conflicted
+++ resolved
@@ -1386,11 +1386,7 @@
         /// Makes a Function with the same name as the Func being passed in
         /// </summary>
         // ReSharper disable once UnusedMember.Global
-<<<<<<< HEAD
-        public static Function<TOut> Method<TOut>(Func<TOut> fn) => new Function<TOut>(fn.Method.Name, fn);
-=======
-        public static Function<TIn> Method<TIn>(Func<TIn> fn, bool isPure = true) => new Function<TIn>(fn.Method.Name, fn, isPure);
->>>>>>> 5948b149
+        public static Function<TOut> Method<TOut>(Func<TOut> fn, bool isPure = true) => new Function<TIn>(fn.Method.Name, fn, isPure);
 
         /// <summary>
         /// Makes a function that can be placed in functional expressions
